// -*- Mode: Go; indent-tabs-mode: t -*-

/*
 * Copyright (C) 2019 Canonical Ltd
 *
 * This program is free software: you can redistribute it and/or modify
 * it under the terms of the GNU General Public License version 3 as
 * published by the Free Software Foundation.
 *
 * This program is distributed in the hope that it will be useful,
 * but WITHOUT ANY WARRANTY; without even the implied warranty of
 * MERCHANTABILITY or FITNESS FOR A PARTICULAR PURPOSE.  See the
 * GNU General Public License for more details.
 *
 * You should have received a copy of the GNU General Public License
 * along with this program.  If not, see <http://www.gnu.org/licenses/>.
 *
 */

package secboot

import (
	"bytes"
	"crypto"
	"crypto/ecdsa"
	"crypto/rsa"
	"crypto/x509"
	"errors"
	"fmt"
	"hash"
	"io"
	"math/big"
	"os"

	"github.com/canonical/go-tpm2"
	"github.com/snapcore/secboot/internal/tcg"
	"github.com/snapcore/snapd/osutil"
	"github.com/snapcore/snapd/osutil/sys"

	"golang.org/x/xerrors"

	"maze.io/x/crypto/afis"
)

const (
	currentMetadataVersion    uint32 = 1
	keyDataHeader             uint32 = 0x55534b24
	keyPolicyUpdateDataHeader uint32 = 0x55534b50
)

// AuthMode corresponds to an authentication mechanism.
type AuthMode uint8

const (
	AuthModeNone AuthMode = iota
	AuthModePIN
)

<<<<<<< HEAD
type sealedData struct {
	Key            []byte
	AuthPrivateKey tpm2.ECCParameter
=======
type afSplitDataRawHdr struct {
	Stripes uint32
	HashAlg tpm2.HashAlgorithmId
	Size    uint32
}

// afSlitDataRaw is the on-disk version of afSplitData.
type afSplitDataRaw struct {
	Hdr  afSplitDataRawHdr
	Data tpm2.RawBytes
}

func (d *afSplitDataRaw) Marshal(w io.Writer) (nbytes int, err error) {
	return tpm2.MarshalToWriter(w, d.Hdr, d.Data)
}

func (d *afSplitDataRaw) Unmarshal(r io.Reader) (nbytes int, err error) {
	var h afSplitDataRawHdr
	n, err := tpm2.UnmarshalFromReader(r, &h)
	nbytes += n
	if err != nil {
		return nbytes, xerrors.Errorf("cannot unmarshal header: %w", err)
	}

	data := make([]byte, h.Size)
	n, err = io.ReadFull(r, data)
	nbytes += n
	if err != nil {
		return nbytes, xerrors.Errorf("cannot read data: %w", err)
	}

	d.Hdr = h
	d.Data = data
	return
}

func (d *afSplitDataRaw) data() *afSplitData {
	return &afSplitData{
		stripes: d.Hdr.Stripes,
		hashAlg: d.Hdr.HashAlg,
		data:    d.Data}
}

// makeAfSplitDataRaw converts afSplitData to its on disk form.
func makeAfSplitDataRaw(d *afSplitData) *afSplitDataRaw {
	return &afSplitDataRaw{
		Hdr: afSplitDataRawHdr{
			Stripes: d.stripes,
			HashAlg: d.hashAlg,
			Size:    uint32(len(d.data))},
		Data: d.data}
}

// afSplitData is a container for data that has been passed through an Anti-Forensic Information Splitter, to support
// secure destruction of on-disk key material by increasing the size of the data stored and requiring every bit to survive
// in order to recover the original data.
type afSplitData struct {
	stripes uint32
	hashAlg tpm2.HashAlgorithmId
	data    []byte
}

// merge recovers the original data from this container.
func (d *afSplitData) merge() ([]byte, error) {
	if d.stripes < 1 {
		return nil, errors.New("invalid number of stripes")
	}
	if !d.hashAlg.Supported() {
		return nil, errors.New("unsupported digest algorithm")
	}
	return afis.MergeHash(d.data, int(d.stripes), func() hash.Hash { return d.hashAlg.NewHash() })
}

// makeAfSplitData passes the supplied data through an Anti-Forensic Information Splitter to increase the size of the data to at
// least the size specified by the minSz argument.
func makeAfSplitData(data []byte, minSz int, hashAlg tpm2.HashAlgorithmId) (*afSplitData, error) {
	stripes := uint32((minSz / len(data)) + 1)

	split, err := afis.SplitHash(data, int(stripes), func() hash.Hash { return hashAlg.NewHash() })
	if err != nil {
		return nil, err
	}

	return &afSplitData{stripes: stripes, hashAlg: hashAlg, data: split}, nil
}

func (d *afSplitData) Marshal(w io.Writer) (nbytes int, err error) {
	panic("cannot be marshalled")
}

func (d *afSplitData) Unmarshal(r io.Reader) (nbytes int, err error) {
	panic("cannot be unmarshalled")
>>>>>>> 27f1a2f0
}

// keyPolicyUpdateDataRaw_v0 is version 0 of the on-disk format of keyPolicyUpdateData.
type keyPolicyUpdateDataRaw_v0 struct {
	AuthKey        []byte
	CreationData   *tpm2.CreationData
	CreationTicket *tpm2.TkCreation
}

// keyPolicyUpdateData corresponds to the private part of a sealed key object that is required in order to create new dynamic
// authorization policies.
type keyPolicyUpdateData struct {
	version        uint32
	authKey        crypto.PrivateKey
	creationInfo   tpm2.Data
	creationData   *tpm2.CreationData
	creationTicket *tpm2.TkCreation
}

func (d *keyPolicyUpdateData) Marshal(w io.Writer) (nbytes int, err error) {
	panic("not implemented")
}

func (d *keyPolicyUpdateData) Unmarshal(r io.Reader) (nbytes int, err error) {
	var version uint32
	n, err := tpm2.UnmarshalFromReader(r, &version)
	nbytes += n
	if err != nil {
		return nbytes, xerrors.Errorf("cannot unmarshal version number: %w", err)
	}

	switch version {
	case 0:
		var raw keyPolicyUpdateDataRaw_v0
		n, err := tpm2.UnmarshalFromReader(r, &raw)
		nbytes += n
		if err != nil {
			return nbytes, xerrors.Errorf("cannot unmarshal data: %w", err)
		}

		authKey, err := x509.ParsePKCS1PrivateKey(raw.AuthKey)
		if err != nil {
			return nbytes, xerrors.Errorf("cannot parse dynamic authorization policy signing key: %w", err)
		}

		h := crypto.SHA256.New()
		if _, err := tpm2.MarshalToWriter(h, raw.AuthKey); err != nil {
			panic(fmt.Sprintf("cannot marshal dynamic authorization policy signing key: %v", err))
		}

		*d = keyPolicyUpdateData{
			version:        version,
			authKey:        authKey,
			creationInfo:   h.Sum(nil),
			creationData:   raw.CreationData,
			creationTicket: raw.CreationTicket}
	default:
		return nbytes, fmt.Errorf("unexpected version number (%d)", version)
	}
	return
}

// decodeKeyPolicyUpdateData deserializes keyPolicyUpdateData from the provided io.Reader.
func decodeKeyPolicyUpdateData(r io.Reader) (*keyPolicyUpdateData, error) {
	var header uint32
	if _, err := tpm2.UnmarshalFromReader(r, &header); err != nil {
		return nil, xerrors.Errorf("cannot unmarshal header: %w", err)
	}
	if header != keyPolicyUpdateDataHeader {
		return nil, fmt.Errorf("unexpected header (%d)", header)
	}

	var d keyPolicyUpdateData
	if _, err := tpm2.UnmarshalFromReader(r, &d); err != nil {
		return nil, xerrors.Errorf("cannot unmarshal data: %w", err)
	}

	return &d, nil
}

// keyDataRaw_v0 is version 0 of the on-disk format of keyDataRaw.
type keyDataRaw_v0 struct {
	KeyPrivate        tpm2.Private
	KeyPublic         *tpm2.Public
	AuthModeHint      AuthMode
	StaticPolicyData  *staticPolicyDataRaw_v0
	DynamicPolicyData *dynamicPolicyDataRaw_v0
}

// keyDataRaw_v1 is version 1 of the on-disk format of keyDataRaw.
type keyDataRaw_v1 struct {
	KeyPrivate        tpm2.Private
	KeyPublic         *tpm2.Public
	AuthModeHint      AuthMode
	StaticPolicyData  *staticPolicyDataRaw_v1
	DynamicPolicyData *dynamicPolicyDataRaw_v0
}

// keyData corresponds to the part of a sealed key object that contains the TPM sealed object and associated metadata required
// for executing authorization policy assertions.
type keyData struct {
	version           uint32
	keyPrivate        tpm2.Private
	keyPublic         *tpm2.Public
	authModeHint      AuthMode
	staticPolicyData  *staticPolicyData
	dynamicPolicyData *dynamicPolicyData
}

func (d *keyData) Marshal(w io.Writer) (nbytes int, err error) {
	n, err := tpm2.MarshalToWriter(w, d.version)
	nbytes += n
	if err != nil {
		return nbytes, xerrors.Errorf("cannot marshal version number: %w", err)
	}

	switch d.version {
	case 0:
		raw := keyDataRaw_v0{
			KeyPrivate:        d.keyPrivate,
			KeyPublic:         d.keyPublic,
			AuthModeHint:      d.authModeHint,
			StaticPolicyData:  makeStaticPolicyDataRaw_v0(d.staticPolicyData),
			DynamicPolicyData: makeDynamicPolicyDataRaw_v0(d.dynamicPolicyData)}
		n, err := tpm2.MarshalToWriter(w, raw)
		return nbytes + n, err
	case 1:
		var tmpW bytes.Buffer
		raw := keyDataRaw_v1{
			KeyPrivate:        d.keyPrivate,
			KeyPublic:         d.keyPublic,
			AuthModeHint:      d.authModeHint,
			StaticPolicyData:  makeStaticPolicyDataRaw_v1(d.staticPolicyData),
			DynamicPolicyData: makeDynamicPolicyDataRaw_v0(d.dynamicPolicyData)}
		if _, err := tpm2.MarshalToWriter(&tmpW, raw); err != nil {
			return 0, xerrors.Errorf("cannot marshal data: %w", err)
		}
		splitData, err := makeAfSplitData(tmpW.Bytes(), 128*1024, tpm2.HashAlgorithmSHA256)
		if err != nil {
			return 0, xerrors.Errorf("cannot split data: %w", err)
		}
		n, err := tpm2.MarshalToWriter(w, makeAfSplitDataRaw(splitData))
		return nbytes + n, err
	default:
		return 0, fmt.Errorf("unexpected version number (%d)", d.version)
	}
}

func (d *keyData) Unmarshal(r io.Reader) (nbytes int, err error) {
	var version uint32
	n, err := tpm2.UnmarshalFromReader(r, &version)
	nbytes += n
	if err != nil {
		return nbytes, xerrors.Errorf("cannot unmarshal version number: %w", err)
	}

	switch version {
	case 0:
		var raw keyDataRaw_v0
		n, err := tpm2.UnmarshalFromReader(r, &raw)
		nbytes += n
		if err != nil {
			return nbytes, xerrors.Errorf("cannot unmarshal data: %w", err)
		}
		*d = keyData{
			version:           version,
			keyPrivate:        raw.KeyPrivate,
			keyPublic:         raw.KeyPublic,
			authModeHint:      raw.AuthModeHint,
			staticPolicyData:  raw.StaticPolicyData.data(),
			dynamicPolicyData: raw.DynamicPolicyData.data()}
	case 1:
		var splitData afSplitDataRaw
		n, err := tpm2.UnmarshalFromReader(r, &splitData)
		nbytes += n
		if err != nil {
			return nbytes, xerrors.Errorf("cannot unmarshal split data: %w", err)
		}

		merged, err := splitData.data().merge()
		if err != nil {
			return nbytes, xerrors.Errorf("cannot merge data: %w", err)
		}

		var raw keyDataRaw_v1
		if _, err := tpm2.UnmarshalFromBytes(merged, &raw); err != nil {
			return nbytes, xerrors.Errorf("cannot unmarshal data: %w", err)
		}
		*d = keyData{
			version:           version,
			keyPrivate:        raw.KeyPrivate,
			keyPublic:         raw.KeyPublic,
			authModeHint:      raw.AuthModeHint,
			staticPolicyData:  raw.StaticPolicyData.data(),
			dynamicPolicyData: raw.DynamicPolicyData.data()}
	default:
		return nbytes, fmt.Errorf("unexpected version number (%d)", version)
	}
	return
}

// load loads the TPM sealed object associated with this keyData in to the storage hierarchy of the TPM, and returns the newly
// created tpm2.ResourceContext.
func (d *keyData) load(tpm *tpm2.TPMContext, session tpm2.SessionContext) (tpm2.ResourceContext, error) {
	srkContext, err := tpm.CreateResourceContextFromTPM(tcg.SRKHandle)
	if err != nil {
		return nil, xerrors.Errorf("cannot create context for SRK: %w", err)
	}

	keyContext, err := tpm.Load(srkContext, d.keyPrivate, d.keyPublic, session)
	if err != nil {
		invalidObject := false
		switch {
		case tpm2.IsTPMParameterError(err, tpm2.AnyErrorCode, tpm2.CommandLoad, tpm2.AnyParameterIndex):
			invalidObject = true
		case tpm2.IsTPMError(err, tpm2.ErrorSensitive, tpm2.CommandLoad):
			invalidObject = true
		}
		if invalidObject {
			return nil, keyFileError{errors.New("cannot load sealed key object in to TPM: bad sealed key object or TPM owner changed")}
		}
		return nil, xerrors.Errorf("cannot load sealed key object in to TPM: %w", err)
	}

	return keyContext, nil
}

// validate performs some correctness checking on the provided keyData and keyPolicyUpdateData. On success, it returns the validated
<<<<<<< HEAD
// public area for the PIN NV index.
func (d *keyData) validate(tpm *tpm2.TPMContext, authKey crypto.PrivateKey, session tpm2.SessionContext) (*tpm2.NVPublic, error) {
=======
// public area for the PCR policy counter.
func (d *keyData) validate(tpm *tpm2.TPMContext, policyUpdateData *keyPolicyUpdateData, session tpm2.SessionContext) (*tpm2.NVPublic, error) {
	if d.version > currentMetadataVersion {
		return nil, keyFileError{errors.New("invalid metadata version")}
	}

	srkContext, err := tpm.CreateResourceContextFromTPM(tcg.SRKHandle)
	if err != nil {
		return nil, xerrors.Errorf("cannot create context for SRK: %w", err)
	}

>>>>>>> 27f1a2f0
	sealedKeyTemplate := makeSealedKeyTemplate()

	keyPublic := d.keyPublic

	// Perform some initial checks on the sealed data object's public area
	if keyPublic.Type != sealedKeyTemplate.Type {
		return nil, keyFileError{errors.New("sealed key object has the wrong type")}
	}
	if keyPublic.Attrs != sealedKeyTemplate.Attrs {
		return nil, keyFileError{errors.New("sealed key object has the wrong attributes")}
	}

	// Load the sealed data object in to the TPM for integrity checking
	keyContext, err := d.load(tpm, session)
	if err != nil {
		return nil, err
	}
	// It's loaded ok, so we know that the private and public parts are consistent.
	tpm.FlushContext(keyContext)

	// Obtain a ResourceContext for the lock NV index and validate it.
	lockIndex, err := tpm.CreateResourceContextFromTPM(lockNVHandle)
	if err != nil {
		return nil, xerrors.Errorf("cannot create context for lock NV index: %v", err)
	}
	lockIndexPub, err := readAndValidateLockNVIndexPublic(tpm, lockIndex, session)
	if err != nil {
		return nil, xerrors.Errorf("cannot determine if NV index at %v is global lock index: %w", lockNVHandle, err)
	}
	if lockIndexPub == nil {
		return nil, xerrors.Errorf("NV index at %v is not a valid global lock index", lockNVHandle)
	}
	lockIndexName, err := lockIndexPub.Name()
	if err != nil {
		return nil, xerrors.Errorf("cannot compute lock NV index name: %w", err)
	}

	// Obtain a ResourceContext for the PCR policy counter. Go-tpm2 calls TPM2_NV_ReadPublic twice here. The second time is with a
	// session, and there is also verification that the returned public area is for the specified handle so that we know that the
	// returned ResourceContext corresponds to an actual entity on the TPM at the specified handle. This index is used for PCR policy
	// revocation, and also for PIN integration with v0 metadata only.
	pcrPolicyCounterHandle := d.staticPolicyData.pcrPolicyCounterHandle
	if (pcrPolicyCounterHandle != tpm2.HandleNull || d.version == 0) && pcrPolicyCounterHandle.Type() != tpm2.HandleTypeNVIndex {
		return nil, keyFileError{errors.New("PCR policy counter handle is invalid")}
	}

	var pcrPolicyCounter tpm2.ResourceContext
	if pcrPolicyCounterHandle != tpm2.HandleNull {
		pcrPolicyCounter, err = tpm.CreateResourceContextFromTPM(pcrPolicyCounterHandle, session.IncludeAttrs(tpm2.AttrAudit))
		if err != nil {
			if tpm2.IsResourceUnavailableError(err, pcrPolicyCounterHandle) {
				return nil, keyFileError{errors.New("PCR policy counter is unavailable")}
			}
			return nil, xerrors.Errorf("cannot create context for PCR policy counter: %w", err)
		}
	}

	var pcrPolicyRef tpm2.Nonce
	if d.version > 0 {
		pcrPolicyRef = computePcrPolicyRefFromCounterContext(pcrPolicyCounter)
	}

	// Validate the type and scheme of the dynamic authorization policy signing key.
	authPublicKey := d.staticPolicyData.authPublicKey
	authKeyName, err := authPublicKey.Name()
	if err != nil {
		return nil, keyFileError{xerrors.Errorf("cannot compute name of dynamic authorization policy key: %w", err)}
	}
	var expectedAuthKeyType tpm2.ObjectTypeId
	var expectedAuthKeyScheme tpm2.AsymSchemeId
	switch d.version {
	case 0:
		expectedAuthKeyType = tpm2.ObjectTypeRSA
		expectedAuthKeyScheme = tpm2.AsymSchemeRSAPSS
	default:
		expectedAuthKeyType = tpm2.ObjectTypeECC
		expectedAuthKeyScheme = tpm2.AsymSchemeECDSA
	}
	if authPublicKey.Type != expectedAuthKeyType {
		return nil, keyFileError{errors.New("public area of dynamic authorization policy signing key has the wrong type")}
	}
	authKeyScheme := authPublicKey.Params.AsymDetail().Scheme
	if authKeyScheme.Scheme != tpm2.AsymSchemeNull {
		if authKeyScheme.Scheme != expectedAuthKeyScheme {
			return nil, keyFileError{errors.New("dynamic authorization policy signing key has unexpected scheme")}
		}
		if authKeyScheme.Details.Any().HashAlg != authPublicKey.NameAlg {
			return nil, keyFileError{errors.New("dynamic authorization policy signing key algorithm must match name algorithm")}
		}
	}

	// Make sure that the static authorization policy data is consistent with the sealed key object's policy.
	trial, err := tpm2.ComputeAuthPolicy(keyPublic.NameAlg)
	if err != nil {
		return nil, keyFileError{xerrors.Errorf("cannot determine if static authorization policy matches sealed key object: %w", err)}
	}

	trial.PolicyAuthorize(pcrPolicyRef, authKeyName)
	if d.version == 0 {
		trial.PolicySecret(pcrPolicyCounter.Name(), nil)
	} else {
		// v1 metadata and later
		trial.PolicyAuthValue()
	}
	trial.PolicyNV(lockIndexName, nil, 0, tpm2.OpEq)

	if !bytes.Equal(trial.GetDigest(), keyPublic.AuthPolicy) {
		return nil, keyFileError{errors.New("the sealed key object's authorization policy is inconsistent with the associated metadata or persistent TPM resources")}
	}

	// Read the public area of the PCR policy counter
	var pcrPolicyCounterPub *tpm2.NVPublic
	if pcrPolicyCounter != nil {
		pcrPolicyCounterPub, _, err = tpm.NVReadPublic(pcrPolicyCounter, session.IncludeAttrs(tpm2.AttrAudit))
		if err != nil {
			return nil, xerrors.Errorf("cannot read public area of PCR policy counter: %w", err)
		}
	}

	// For v0 metadata, validate that the OR policy digests for the PCR policy counter match the public area of the index.
	if d.version == 0 {
		pcrPolicyCounterAuthPolicies := d.staticPolicyData.v0PinIndexAuthPolicies
		expectedPcrPolicyCounterAuthPolicies, err := computeV0PinNVIndexPostInitAuthPolicies(pcrPolicyCounterPub.NameAlg, authKeyName)
		if err != nil {
			return nil, keyFileError{xerrors.Errorf("cannot determine if PCR policy counter has a valid authorization policy: %w", err)}
		}
		if len(pcrPolicyCounterAuthPolicies)-1 != len(expectedPcrPolicyCounterAuthPolicies) {
			return nil, keyFileError{errors.New("unexpected number of OR policy digests for PCR policy counter")}
		}
		for i, expected := range expectedPcrPolicyCounterAuthPolicies {
			if !bytes.Equal(expected, pcrPolicyCounterAuthPolicies[i+1]) {
				return nil, keyFileError{errors.New("unexpected OR policy digest for PCR policy counter")}
			}
		}

		trial, _ = tpm2.ComputeAuthPolicy(pcrPolicyCounterPub.NameAlg)
		trial.PolicyOR(pcrPolicyCounterAuthPolicies)
		if !bytes.Equal(pcrPolicyCounterPub.AuthPolicy, trial.GetDigest()) {
			return nil, keyFileError{errors.New("PCR policy counter has unexpected authorization policy")}
		}
	}

	// At this point, we know that the sealed object is an object with an authorization policy created by this package and with
	// matching static metadata and persistent TPM resources.

<<<<<<< HEAD
	switch k := authKey.(type) {
	case *rsa.PrivateKey:
=======
	if policyUpdateData == nil {
		// If we weren't passed a private data structure, we're done.
		return pcrPolicyCounterPub, nil
	}

	if policyUpdateData.version != d.version {
		return nil, keyFileError{errors.New("mismatched metadata versions")}
	}

	// Verify that the private data structure is bound to the key data structure.
	h := keyPublic.NameAlg.NewHash()
	if _, err := tpm2.MarshalToWriter(h, policyUpdateData.creationData); err != nil {
		panic(fmt.Sprintf("cannot marshal creation data: %v", err))
	}

	if _, _, err := tpm.CertifyCreation(nil, keyContext, nil, h.Sum(nil), nil, policyUpdateData.creationTicket, nil,
		session.IncludeAttrs(tpm2.AttrAudit)); err != nil {
		if tpm2.IsTPMParameterError(err, tpm2.ErrorTicket, tpm2.CommandCertifyCreation, 4) {
			return nil, keyFileError{errors.New("key data file and dynamic authorization policy update data file mismatch: invalid creation ticket")}
		}
		return nil, xerrors.Errorf("cannot validate creation data for sealed data object: %w", err)
	}

	if !bytes.Equal(policyUpdateData.creationInfo, policyUpdateData.creationData.OutsideInfo) {
		return nil, keyFileError{errors.New("key data file and dynamic authorization policy update data file mismatch: digest doesn't match creation data")}
	}

	authKey := policyUpdateData.authKey
	switch d.version {
	case 0:
		authKeyRSA, isRSA := authKey.(*rsa.PrivateKey)
		if !isRSA {
			return nil, keyFileError{errors.New("unexpected dynamic authorization policy signing private key type")}
		}
>>>>>>> 27f1a2f0
		goAuthPublicKey := rsa.PublicKey{
			N: new(big.Int).SetBytes(authPublicKey.Unique.RSA()),
			E: int(authPublicKey.Params.RSADetail().Exponent)}
		if k.E != goAuthPublicKey.E || k.N.Cmp(goAuthPublicKey.N) != 0 {
			return nil, keyFileError{errors.New("dynamic authorization policy signing private key doesn't match public key")}
		}
	case *ecdsa.PrivateKey:
		if d.version == 0 {
			return nil, keyFileError{errors.New("unexpected dynamic authorization policy signing private key type")}
		}
		expectedX, expectedY := k.Curve.ScalarBaseMult(k.D.Bytes())
		if expectedX.Cmp(k.X) != 0 || expectedY.Cmp(k.Y) != 0 {
			return nil, keyFileError{errors.New("dynamic authorization policy signing private key doesn't match public key")}
		}
	case nil:
	default:
		return nil, keyFileError{errors.New("unexpected dynamic authorization policy signing private key type")}
	}

	return pcrPolicyCounterPub, nil
}

// write serializes keyData in to the provided io.Writer.
func (d *keyData) write(w io.Writer) error {
	if _, err := tpm2.MarshalToWriter(w, keyDataHeader, d); err != nil {
		return err
	}
	return nil
}

// writeToFileAtomic serializes keyData and writes it atomically to the file at the specified path.
func (d *keyData) writeToFileAtomic(dest string) error {
	f, err := osutil.NewAtomicFile(dest, 0600, 0, sys.UserID(osutil.NoChown), sys.GroupID(osutil.NoChown))
	if err != nil {
		return xerrors.Errorf("cannot create new atomic file: %w", err)
	}
	defer f.Cancel()

	if err := d.write(f); err != nil {
		return xerrors.Errorf("cannot write to temporary file: %w", err)
	}

	if err := f.Commit(); err != nil {
		return xerrors.Errorf("cannot atomically replace file: %w", err)
	}

	return nil
}

// decodeKeyData deserializes keyData from the provided io.Reader.
func decodeKeyData(r io.Reader) (*keyData, error) {
	var header uint32
	if _, err := tpm2.UnmarshalFromReader(r, &header); err != nil {
		return nil, xerrors.Errorf("cannot unmarshal header: %w", err)
	}
	if header != keyDataHeader {
		return nil, fmt.Errorf("unexpected header (%d)", header)
	}

	var d keyData
	if _, err := tpm2.UnmarshalFromReader(r, &d); err != nil {
		return nil, xerrors.Errorf("cannot unmarshal data: %w", err)
	}

	return &d, nil
}

type keyFileError struct {
	err error
}

func (e keyFileError) Error() string {
	return e.err.Error()
}

func (e keyFileError) Unwrap() error {
	return e.err
}

func isKeyFileError(err error) bool {
	var e keyFileError
	return xerrors.As(err, &e)
}

<<<<<<< HEAD
// decodeAndValidateKeyData will deserialize keyData and keyPolicyUpdateData from the provided io.Readers and then perform some correctness
// checking. On success, it returns the keyData, keyPolicyUpdateData and the validated public area of the PIN NV index.
func decodeAndValidateKeyData(tpm *tpm2.TPMContext, keyFile io.Reader, authData interface{}, session tpm2.SessionContext) (*keyData, crypto.PrivateKey, *tpm2.NVPublic, error) {
=======
// decodeAndValidateKeyData will deserialize keyData and keyPolicyUpdateData from the provided io.Readers and then perform some
// correctness checking. On success, it returns the keyData, keyPolicyUpdateData and the validated public area of the PCR policy
// counter.
func decodeAndValidateKeyData(tpm *tpm2.TPMContext, keyFile, keyPolicyUpdateFile io.Reader, session tpm2.SessionContext) (*keyData, *keyPolicyUpdateData, *tpm2.NVPublic, error) {
>>>>>>> 27f1a2f0
	// Read the key data
	data, err := decodeKeyData(keyFile)
	if err != nil {
		return nil, nil, nil, keyFileError{xerrors.Errorf("cannot read key data: %w", err)}
	}

	var authKey crypto.PrivateKey

	switch a := authData.(type) {
	case io.Reader:
		// If we were called with an io.Reader, then we're expecting to load a legacy version-0 keydata and associated
		// private key file.
		policyUpdateData, err := decodeKeyPolicyUpdateData(a)
		if err != nil {
			return nil, nil, nil, keyFileError{xerrors.Errorf("cannot read dynamic policy update data: %w", err)}
		}
		if policyUpdateData.version != data.version {
			return nil, nil, nil, keyFileError{errors.New("mismatched metadata versions")}
		}
		authKey = policyUpdateData.authKey
	case []byte:
		if len(a) > 0 {
			// If we were called with a byte slice, then we're expecting to load the current keydata version and the byte
			// slice is the private part of the elliptic auth key.
			authKey, err = createPrivateKeyFromTPM(data.staticPolicyData.AuthPublicKey,
				&tpm2.Sensitive{Type: tpm2.ObjectTypeECC, Sensitive: tpm2.SensitiveCompositeU{Data: tpm2.ECCParameter(a)}})
			if err != nil {
				return nil, nil, nil, keyFileError{xerrors.Errorf("cannot create auth key: %w", err)}
			}
		}
	case nil:
	default:
		panic("invalid type")
	}

<<<<<<< HEAD
	pinNVPublic, err := data.validate(tpm, authKey, session)
=======
	pcrPolicyCounterPub, err := data.validate(tpm, policyUpdateData, session)
>>>>>>> 27f1a2f0
	if err != nil {
		return nil, nil, nil, xerrors.Errorf("cannot validate key data: %w", err)
	}

<<<<<<< HEAD
	return data, authKey, pinNVPublic, nil
=======
	return data, policyUpdateData, pcrPolicyCounterPub, nil
>>>>>>> 27f1a2f0
}

// SealedKeyObject corresponds to a sealed key data file and exists to provide access to some read only operations on the underlying
// file without having to read and deserialize the key data file more than once.
type SealedKeyObject struct {
	data *keyData
}

// Version returns the version number that this sealed key object was created with.
func (k *SealedKeyObject) Version() uint32 {
	return k.data.version
}

// AuthMode2F indicates the 2nd-factor authentication type for this sealed key object.
func (k *SealedKeyObject) AuthMode2F() AuthMode {
	return k.data.authModeHint
}

// PCRPolicyCounterHandle indicates the handle of the NV counter used for PCR policy revocation for this sealed key object (and for
// PIN integration for version 0 key files).
func (k *SealedKeyObject) PCRPolicyCounterHandle() tpm2.Handle {
	return k.data.staticPolicyData.pcrPolicyCounterHandle
}

// ReadSealedKeyObject loads a sealed key data file created by SealKeyToTPM from the specified path. If the file cannot be opened,
// a wrapped *os.PathError error is returned. If the key data file cannot be deserialized successfully, a InvalidKeyFileError error
// will be returned.
func ReadSealedKeyObject(path string) (*SealedKeyObject, error) {
	// Open the key data file
	f, err := os.Open(path)
	if err != nil {
		return nil, xerrors.Errorf("cannot open key data file: %w", err)
	}
	defer f.Close()

	data, err := decodeKeyData(f)
	if err != nil {
		return nil, InvalidKeyFileError{err.Error()}
	}

	return &SealedKeyObject{data: data}, nil
}<|MERGE_RESOLUTION|>--- conflicted
+++ resolved
@@ -56,11 +56,11 @@
 	AuthModePIN
 )
 
-<<<<<<< HEAD
 type sealedData struct {
 	Key            []byte
 	AuthPrivateKey tpm2.ECCParameter
-=======
+}
+
 type afSplitDataRawHdr struct {
 	Stripes uint32
 	HashAlg tpm2.HashAlgorithmId
@@ -153,7 +153,6 @@
 
 func (d *afSplitData) Unmarshal(r io.Reader) (nbytes int, err error) {
 	panic("cannot be unmarshalled")
->>>>>>> 27f1a2f0
 }
 
 // keyPolicyUpdateDataRaw_v0 is version 0 of the on-disk format of keyPolicyUpdateData.
@@ -381,23 +380,13 @@
 	return keyContext, nil
 }
 
-// validate performs some correctness checking on the provided keyData and keyPolicyUpdateData. On success, it returns the validated
-<<<<<<< HEAD
-// public area for the PIN NV index.
+// validate performs some correctness checking on the provided keyData and authKey. On success, it returns the validated public area
+// for the PCR policy counter.
 func (d *keyData) validate(tpm *tpm2.TPMContext, authKey crypto.PrivateKey, session tpm2.SessionContext) (*tpm2.NVPublic, error) {
-=======
-// public area for the PCR policy counter.
-func (d *keyData) validate(tpm *tpm2.TPMContext, policyUpdateData *keyPolicyUpdateData, session tpm2.SessionContext) (*tpm2.NVPublic, error) {
 	if d.version > currentMetadataVersion {
 		return nil, keyFileError{errors.New("invalid metadata version")}
 	}
 
-	srkContext, err := tpm.CreateResourceContextFromTPM(tcg.SRKHandle)
-	if err != nil {
-		return nil, xerrors.Errorf("cannot create context for SRK: %w", err)
-	}
-
->>>>>>> 27f1a2f0
 	sealedKeyTemplate := makeSealedKeyTemplate()
 
 	keyPublic := d.keyPublic
@@ -543,45 +532,8 @@
 	// At this point, we know that the sealed object is an object with an authorization policy created by this package and with
 	// matching static metadata and persistent TPM resources.
 
-<<<<<<< HEAD
 	switch k := authKey.(type) {
 	case *rsa.PrivateKey:
-=======
-	if policyUpdateData == nil {
-		// If we weren't passed a private data structure, we're done.
-		return pcrPolicyCounterPub, nil
-	}
-
-	if policyUpdateData.version != d.version {
-		return nil, keyFileError{errors.New("mismatched metadata versions")}
-	}
-
-	// Verify that the private data structure is bound to the key data structure.
-	h := keyPublic.NameAlg.NewHash()
-	if _, err := tpm2.MarshalToWriter(h, policyUpdateData.creationData); err != nil {
-		panic(fmt.Sprintf("cannot marshal creation data: %v", err))
-	}
-
-	if _, _, err := tpm.CertifyCreation(nil, keyContext, nil, h.Sum(nil), nil, policyUpdateData.creationTicket, nil,
-		session.IncludeAttrs(tpm2.AttrAudit)); err != nil {
-		if tpm2.IsTPMParameterError(err, tpm2.ErrorTicket, tpm2.CommandCertifyCreation, 4) {
-			return nil, keyFileError{errors.New("key data file and dynamic authorization policy update data file mismatch: invalid creation ticket")}
-		}
-		return nil, xerrors.Errorf("cannot validate creation data for sealed data object: %w", err)
-	}
-
-	if !bytes.Equal(policyUpdateData.creationInfo, policyUpdateData.creationData.OutsideInfo) {
-		return nil, keyFileError{errors.New("key data file and dynamic authorization policy update data file mismatch: digest doesn't match creation data")}
-	}
-
-	authKey := policyUpdateData.authKey
-	switch d.version {
-	case 0:
-		authKeyRSA, isRSA := authKey.(*rsa.PrivateKey)
-		if !isRSA {
-			return nil, keyFileError{errors.New("unexpected dynamic authorization policy signing private key type")}
-		}
->>>>>>> 27f1a2f0
 		goAuthPublicKey := rsa.PublicKey{
 			N: new(big.Int).SetBytes(authPublicKey.Unique.RSA()),
 			E: int(authPublicKey.Params.RSADetail().Exponent)}
@@ -666,16 +618,10 @@
 	return xerrors.As(err, &e)
 }
 
-<<<<<<< HEAD
-// decodeAndValidateKeyData will deserialize keyData and keyPolicyUpdateData from the provided io.Readers and then perform some correctness
-// checking. On success, it returns the keyData, keyPolicyUpdateData and the validated public area of the PIN NV index.
+// decodeAndValidateKeyData will deserialize keyData from the provided io.Reader and then perform some correctness checking. On
+// success, it returns the keyData, dynamic authorization policy signing key (if authData is provided) and the validated public area
+// of the PCR policy counter index.
 func decodeAndValidateKeyData(tpm *tpm2.TPMContext, keyFile io.Reader, authData interface{}, session tpm2.SessionContext) (*keyData, crypto.PrivateKey, *tpm2.NVPublic, error) {
-=======
-// decodeAndValidateKeyData will deserialize keyData and keyPolicyUpdateData from the provided io.Readers and then perform some
-// correctness checking. On success, it returns the keyData, keyPolicyUpdateData and the validated public area of the PCR policy
-// counter.
-func decodeAndValidateKeyData(tpm *tpm2.TPMContext, keyFile, keyPolicyUpdateFile io.Reader, session tpm2.SessionContext) (*keyData, *keyPolicyUpdateData, *tpm2.NVPublic, error) {
->>>>>>> 27f1a2f0
 	// Read the key data
 	data, err := decodeKeyData(keyFile)
 	if err != nil {
@@ -700,7 +646,7 @@
 		if len(a) > 0 {
 			// If we were called with a byte slice, then we're expecting to load the current keydata version and the byte
 			// slice is the private part of the elliptic auth key.
-			authKey, err = createPrivateKeyFromTPM(data.staticPolicyData.AuthPublicKey,
+			authKey, err = createPrivateKeyFromTPM(data.staticPolicyData.authPublicKey,
 				&tpm2.Sensitive{Type: tpm2.ObjectTypeECC, Sensitive: tpm2.SensitiveCompositeU{Data: tpm2.ECCParameter(a)}})
 			if err != nil {
 				return nil, nil, nil, keyFileError{xerrors.Errorf("cannot create auth key: %w", err)}
@@ -711,20 +657,12 @@
 		panic("invalid type")
 	}
 
-<<<<<<< HEAD
-	pinNVPublic, err := data.validate(tpm, authKey, session)
-=======
-	pcrPolicyCounterPub, err := data.validate(tpm, policyUpdateData, session)
->>>>>>> 27f1a2f0
+	pcrPolicyCounterPub, err := data.validate(tpm, authKey, session)
 	if err != nil {
 		return nil, nil, nil, xerrors.Errorf("cannot validate key data: %w", err)
 	}
 
-<<<<<<< HEAD
-	return data, authKey, pinNVPublic, nil
-=======
-	return data, policyUpdateData, pcrPolicyCounterPub, nil
->>>>>>> 27f1a2f0
+	return data, authKey, pcrPolicyCounterPub, nil
 }
 
 // SealedKeyObject corresponds to a sealed key data file and exists to provide access to some read only operations on the underlying
