--- conflicted
+++ resolved
@@ -224,37 +224,17 @@
 		return nil, xerrors.Errorf("cannot compute name of signing key for dynamic policy authorization: %w", err)
 	}
 
-<<<<<<< HEAD
-	// Create pin NV index
-	pinIndexPub, pinIndexAuthPolicies, err := createPinNVIndex(tpm.TPMContext, params.PINHandle, authKeyName, session)
-	switch {
-	case tpm2.IsTPMError(err, tpm2.ErrorNVDefined, tpm2.CommandNVDefineSpace):
-		return nil, TPMResourceExistsError{params.PINHandle}
-	case isAuthFailError(err, tpm2.CommandNVDefineSpace, 1):
-		return nil, AuthFailError{tpm2.HandleOwner}
-	case err != nil:
-		return nil, xerrors.Errorf("cannot create new pin NV index: %w", err)
-	}
-	defer func() {
-		if succeeded {
-			return
-		}
-		index, err := tpm2.CreateNVIndexResourceContextFromPublic(pinIndexPub)
-		if err != nil {
-			return
-=======
 	// Create PCR policy counter
 	var pcrPolicyCounterPub *tpm2.NVPublic
 	if params.PCRPolicyCounterHandle != tpm2.HandleNull {
 		pcrPolicyCounterPub, err = createPcrPolicyCounter(tpm.TPMContext, params.PCRPolicyCounterHandle, authKeyName, session)
 		switch {
 		case tpm2.IsTPMError(err, tpm2.ErrorNVDefined, tpm2.CommandNVDefineSpace):
-			return TPMResourceExistsError{params.PCRPolicyCounterHandle}
+			return nil, TPMResourceExistsError{params.PCRPolicyCounterHandle}
 		case isAuthFailError(err, tpm2.CommandNVDefineSpace, 1):
-			return AuthFailError{tpm2.HandleOwner}
+			return nil, AuthFailError{tpm2.HandleOwner}
 		case err != nil:
-			return xerrors.Errorf("cannot create new dynamic authorization policy counter: %w", err)
->>>>>>> 27f1a2f0
+			return nil, xerrors.Errorf("cannot create new dynamic authorization policy counter: %w", err)
 		}
 		defer func() {
 			if succeeded {
@@ -321,16 +301,11 @@
 		return nil, xerrors.Errorf("cannot write key data file: %w", err)
 	}
 
-<<<<<<< HEAD
-	if err := incrementDynamicPolicyCounter(tpm.TPMContext, pinIndexPub, pinIndexAuthPolicies, authKey, authPublicKey, session); err != nil {
-		return nil, xerrors.Errorf("cannot increment dynamic policy counter: %w", err)
-=======
 	if pcrPolicyCounterPub != nil {
 		if err := incrementPcrPolicyCounter(tpm.TPMContext, currentMetadataVersion, pcrPolicyCounterPub, nil, authKey, authPublicKey,
 			session); err != nil {
-			return xerrors.Errorf("cannot increment PCR policy counter: %w", err)
-		}
->>>>>>> 27f1a2f0
+			return nil, xerrors.Errorf("cannot increment PCR policy counter: %w", err)
+		}
 	}
 
 	succeeded = true
@@ -345,18 +320,7 @@
 	}
 	defer keyFile.Close()
 
-<<<<<<< HEAD
-	data, authKey, pinIndexPublic, err := decodeAndValidateKeyData(tpm, keyFile, authData, session)
-=======
-	// Open the policy update data file
-	policyUpdateFile, err := os.Open(policyUpdatePath)
-	if err != nil {
-		return xerrors.Errorf("cannot open private data file: %w", err)
-	}
-	defer policyUpdateFile.Close()
-
-	data, policyUpdateData, pcrPolicyCounterPub, err := decodeAndValidateKeyData(tpm.TPMContext, keyFile, policyUpdateFile, session)
->>>>>>> 27f1a2f0
+	data, authKey, pcrPolicyCounterPub, err := decodeAndValidateKeyData(tpm, keyFile, authData, session)
 	if err != nil {
 		if isKeyFileError(err) {
 			return InvalidKeyFileError{err.Error()}
@@ -365,26 +329,15 @@
 		return xerrors.Errorf("cannot read and validate key data file: %w", err)
 	}
 
-<<<<<<< HEAD
-	authPublicKey := data.staticPolicyData.AuthPublicKey
-	pinIndexAuthPolicies := data.staticPolicyData.PinIndexAuthPolicies
-=======
 	authPublicKey := data.staticPolicyData.authPublicKey
-	authKey := policyUpdateData.authKey
 	v0PinIndexAuthPolicies := data.staticPolicyData.v0PinIndexAuthPolicies
->>>>>>> 27f1a2f0
 
 	// Compute a new dynamic authorization policy
 	if pcrProfile == nil {
 		pcrProfile = &PCRProtectionProfile{}
 	}
-<<<<<<< HEAD
 	policyData, err := computeSealedKeyDynamicAuthPolicy(tpm, data.version, data.keyPublic.NameAlg, authPublicKey.NameAlg, authKey,
-		pinIndexPublic, pinIndexAuthPolicies, pcrProfile, session)
-=======
-	policyData, err := computeSealedKeyDynamicAuthPolicy(tpm.TPMContext, data.version, data.keyPublic.NameAlg, authPublicKey.NameAlg,
-		authKey, pcrPolicyCounterPub, v0PinIndexAuthPolicies, pcrProfile, session)
->>>>>>> 27f1a2f0
+		pcrPolicyCounterPub, v0PinIndexAuthPolicies, pcrProfile, session)
 	if err != nil {
 		return xerrors.Errorf("cannot compute dynamic authorization policy: %w", err)
 	}
@@ -396,18 +349,12 @@
 		return xerrors.Errorf("cannot write key data file: %v", err)
 	}
 
-<<<<<<< HEAD
-	if err := incrementDynamicPolicyCounter(tpm, pinIndexPublic, pinIndexAuthPolicies, authKey, authPublicKey, session); err != nil {
-		return xerrors.Errorf("cannot revoke old dynamic authorization policies: %w", err)
-=======
 	if pcrPolicyCounterPub == nil {
 		return nil
 	}
 
-	if err := incrementPcrPolicyCounter(tpm.TPMContext, data.version, pcrPolicyCounterPub, v0PinIndexAuthPolicies, authKey,
-		authPublicKey, session); err != nil {
+	if err := incrementPcrPolicyCounter(tpm, data.version, pcrPolicyCounterPub, v0PinIndexAuthPolicies, authKey, authPublicKey, session); err != nil {
 		return xerrors.Errorf("cannot revoke old PCR policies: %w", err)
->>>>>>> 27f1a2f0
 	}
 
 	return nil
