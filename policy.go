// -*- Mode: Go; indent-tabs-mode: t -*-

/*
 * Copyright (C) 2019 Canonical Ltd
 *
 * This program is free software: you can redistribute it and/or modify
 * it under the terms of the GNU General Public License version 3 as
 * published by the Free Software Foundation.
 *
 * This program is distributed in the hope that it will be useful,
 * but WITHOUT ANY WARRANTY; without even the implied warranty of
 * MERCHANTABILITY or FITNESS FOR A PARTICULAR PURPOSE.  See the
 * GNU General Public License for more details.
 *
 * You should have received a copy of the GNU General Public License
 * along with this program.  If not, see <http://www.gnu.org/licenses/>.
 *
 */

package secboot

import (
	"bytes"
	"crypto"
	"crypto/ecdsa"
	"crypto/elliptic"
	"crypto/rand"
	"crypto/rsa"
	"encoding/binary"
	"errors"
	"fmt"

	"github.com/canonical/go-tpm2"

	"golang.org/x/xerrors"
)

const (
	lockNVIndexVersion   uint8 = 0    // Policy data version for lockNVHandle, to support backwards compatible changes
	lockNVIndexGraceTime       = 5000 // Time window in milliseconds in which lockNVHandle can be initialized after creation
)

var (
	// lockNVIndexAttrs are the attributes for the global lock NV index.
	lockNVIndexAttrs = tpm2.NVTypeOrdinary.WithAttrs(tpm2.AttrNVPolicyWrite | tpm2.AttrNVAuthRead | tpm2.AttrNVNoDA | tpm2.AttrNVReadStClear)
)

// dynamicPolicyComputeParams provides the parameters to computeDynamicPolicy.
type dynamicPolicyComputeParams struct {
	key crypto.PrivateKey // Key used to authorize the generated dynamic authorization policy

	// signAlg is the digest algorithm for the signature used to authorize the generated dynamic authorization policy. It must
	// match the name algorithm of the public part of key that will be loaded in to the TPM for verification.
	signAlg           tpm2.HashAlgorithmId
	pcrs              tpm2.PCRSelectionList // PCR selection
	pcrDigests        tpm2.DigestList       // Approved PCR digests
	policyCounterName tpm2.Name             // Name of the NV index used for revoking authorization policies
	policyCount       uint64                // Count for this policy, used for revocation
}

// policyOrDataNode represents a collection of up to 8 digests used in a single TPM2_PolicyOR invocation, and forms part of a tree
// of nodes in order to support authorization policies with more than 8 conditions.
type policyOrDataNode struct {
	Next    uint32 // Index of the parent node in the containing slice, relative to this node. Zero indicates that this is the root node
	Digests tpm2.DigestList
}

type policyOrDataTree []policyOrDataNode

// dynamicPolicyData is an output of computeDynamicPolicy and provides metadata for executing a policy session.
type dynamicPolicyData struct {
	pcrSelection              tpm2.PCRSelectionList
	pcrOrData                 policyOrDataTree
	policyCount               uint64
	authorizedPolicy          tpm2.Digest
	authorizedPolicySignature *tpm2.Signature
}

// dynamicPolicyDataRaw_v0 is version 0 of the on-disk format of dynamicPolicyData.
type dynamicPolicyDataRaw_v0 struct {
	PCRSelection              tpm2.PCRSelectionList
	PCROrData                 policyOrDataTree
	PolicyCount               uint64
	AuthorizedPolicy          tpm2.Digest
	AuthorizedPolicySignature *tpm2.Signature
}

func (d *dynamicPolicyDataRaw_v0) data() *dynamicPolicyData {
	return &dynamicPolicyData{
		pcrSelection:              d.PCRSelection,
		pcrOrData:                 d.PCROrData,
		policyCount:               d.PolicyCount,
		authorizedPolicy:          d.AuthorizedPolicy,
		authorizedPolicySignature: d.AuthorizedPolicySignature}
}

// makeDynamicPolicyDataRaw_v0 converts dynamicPolicyData to version 0 of the on-disk format.
func makeDynamicPolicyDataRaw_v0(data *dynamicPolicyData) *dynamicPolicyDataRaw_v0 {
	return &dynamicPolicyDataRaw_v0{
		PCRSelection:              data.pcrSelection,
		PCROrData:                 data.pcrOrData,
		PolicyCount:               data.policyCount,
		AuthorizedPolicy:          data.authorizedPolicy,
		AuthorizedPolicySignature: data.authorizedPolicySignature}
}

// staticPolicyComputeParams provides the parameters to computeStaticPolicy.
type staticPolicyComputeParams struct {
	key                 *tpm2.Public   // Public part of key used to authorize a dynamic authorization policy
	pcrPolicyCounterPub *tpm2.NVPublic // Public area of the NV counter used for revoking PCR policies
	lockIndexName       tpm2.Name      // Name of the global NV index for locking access to sealed key objects
}

// staticPolicyData is an output of computeStaticPolicy and provides metadata for executing a policy session.
type staticPolicyData struct {
	authPublicKey          *tpm2.Public
	pcrPolicyCounterHandle tpm2.Handle
	v0PinIndexAuthPolicies tpm2.DigestList
}

// staticPolicyDataRaw_v0 is version 0 of the on-disk format of staticPolicyData.
type staticPolicyDataRaw_v0 struct {
	AuthPublicKey        *tpm2.Public
	PinIndexHandle       tpm2.Handle
	PinIndexAuthPolicies tpm2.DigestList
}

func (d *staticPolicyDataRaw_v0) data() *staticPolicyData {
	return &staticPolicyData{
		authPublicKey:          d.AuthPublicKey,
		pcrPolicyCounterHandle: d.PinIndexHandle,
		v0PinIndexAuthPolicies: d.PinIndexAuthPolicies}
}

// makeStaticPolicyDataRaw_v0 converts staticPolicyData to version 0 of the on-disk format.
func makeStaticPolicyDataRaw_v0(data *staticPolicyData) *staticPolicyDataRaw_v0 {
	return &staticPolicyDataRaw_v0{
		AuthPublicKey:        data.authPublicKey,
		PinIndexHandle:       data.pcrPolicyCounterHandle,
		PinIndexAuthPolicies: data.v0PinIndexAuthPolicies}
}

// staticPolicyDataRaw_v1 is version 1 of the on-disk format of staticPolicyData.
type staticPolicyDataRaw_v1 struct {
	AuthPublicKey          *tpm2.Public
	PCRPolicyCounterHandle tpm2.Handle
	PCRPolicyRef           tpm2.Nonce
}

func (d *staticPolicyDataRaw_v1) data() *staticPolicyData {
	return &staticPolicyData{
		authPublicKey:          d.AuthPublicKey,
		pcrPolicyCounterHandle: d.PCRPolicyCounterHandle}
}

// makeStaticPolicyDataRaw_v1 converts staticPolicyData to version 1 of the on-disk format.
func makeStaticPolicyDataRaw_v1(data *staticPolicyData) *staticPolicyDataRaw_v1 {
	return &staticPolicyDataRaw_v1{
		AuthPublicKey:          data.authPublicKey,
		PCRPolicyCounterHandle: data.pcrPolicyCounterHandle}
}

// computePcrPolicyCounterAuthPolicies computes the authorization policy digests passed to TPM2_PolicyOR for a PCR
// policy counter that can be updated with the key associated with updateKeyName.
func computePcrPolicyCounterAuthPolicies(alg tpm2.HashAlgorithmId, updateKeyName tpm2.Name) (tpm2.DigestList, error) {
	// The NV index requires 2 policies:
	// - A policy to initialize the index with no authorization
	// - A policy for updating the index to revoke old PCR policies, using a signed assertion.
	var authPolicies tpm2.DigestList

	trial, err := tpm2.ComputeAuthPolicy(alg)
	if err != nil {
		return nil, err
	}
	trial.PolicyNvWritten(false)
	authPolicies = append(authPolicies, trial.GetDigest())

	trial, _ = tpm2.ComputeAuthPolicy(alg)
	trial.PolicySigned(updateKeyName, nil)
	authPolicies = append(authPolicies, trial.GetDigest())

	return authPolicies, nil
}

// incrementPcrPolicyCounter will increment the NV counter index associated with nvPublic. This is designed to operate on a
// NV index created by createPcrPolicyCounter (for current key files) or on a NV index created by (the now deleted)
// createPinNVINdex for version 0 key files.
//
<<<<<<< HEAD
// This requires a signed authorization. For current key files, the keyPublic argument must correspond to the updateKeyName argument
// originally passed to createPcrPolicyCounter. For version 0 key files, this must correspond to the key originally passed to
// createPinNVIndex. The private part of that key must be supplied via the key argument. For version 0 key files, the authorization
// policy digests returned from createPinNVIndex must be supplied via the nvAuthPolicies argument.
func incrementPcrPolicyCounter(tpm *tpm2.TPMContext, version uint32, nvPublic *tpm2.NVPublic, nvAuthPolicies tpm2.DigestList, key *rsa.PrivateKey, keyPublic *tpm2.Public, hmacSession tpm2.SessionContext) error {
=======
// This requires a signed authorization. The keyPublic argument must correspond to the updateKeyName argument originally passed to
// createPinNVIndex. The private part of that key must be supplied via the key argument.
func incrementDynamicPolicyCounter(tpm *tpm2.TPMContext, nvPublic *tpm2.NVPublic, nvAuthPolicies tpm2.DigestList, key crypto.PrivateKey, keyPublic *tpm2.Public, hmacSession tpm2.SessionContext) error {
>>>>>>> de9ce489
	index, err := tpm2.CreateNVIndexResourceContextFromPublic(nvPublic)
	if err != nil {
		return xerrors.Errorf("cannot create context for NV index: %w", err)
	}

	// Begin a policy session to increment the index.
	policySession, err := tpm.StartAuthSession(nil, nil, tpm2.SessionTypePolicy, nil, nvPublic.NameAlg)
	if err != nil {
		return xerrors.Errorf("cannot begin policy session: %w", err)
	}
	defer tpm.FlushContext(policySession)

	// Compute a digest for signing with the update key
	signDigest := tpm2.HashAlgorithmNull
	keyScheme := keyPublic.Params.AsymDetail().Scheme
	if keyScheme.Scheme != tpm2.AsymSchemeNull {
		signDigest = keyScheme.Details.Any().HashAlg
	}
	if signDigest == tpm2.HashAlgorithmNull {
		signDigest = tpm2.HashAlgorithmSHA256
	}
	h := signDigest.NewHash()
	h.Write(policySession.NonceTPM())
	binary.Write(h, binary.BigEndian, int32(0)) // expiration

	// Sign the digest
	var signature tpm2.Signature
	switch k := key.(type) {
	case *rsa.PrivateKey:
		sig, err := rsa.SignPSS(rand.Reader, k, signDigest.GetHash(), h.Sum(nil), &rsa.PSSOptions{SaltLength: rsa.PSSSaltLengthEqualsHash})
		if err != nil {
			return xerrors.Errorf("cannot sign authorization: %w", err)
		}
		signature = tpm2.Signature{
			SigAlg: tpm2.SigSchemeAlgRSAPSS,
			Signature: tpm2.SignatureU{
				Data: &tpm2.SignatureRSAPSS{
					Hash: signDigest,
					Sig:  tpm2.PublicKeyRSA(sig)}}}
	case *ecdsa.PrivateKey:
		sigR, sigS, err := ecdsa.Sign(rand.Reader, k, h.Sum(nil))
		if err != nil {
			return xerrors.Errorf("cannot sign authorization: %w", err)
		}
		signature = tpm2.Signature{
			SigAlg: tpm2.SigSchemeAlgECDSA,
			Signature: tpm2.SignatureU{
				Data: &tpm2.SignatureECDSA{
					Hash:       signDigest,
					SignatureR: sigR.Bytes(),
					SignatureS: sigS.Bytes()}}}
	default:
		panic("invalid private key type")
	}

	// Load the public part of the key in to the TPM. There's no integrity protection for this command as if it's altered in
	// transit then either the signature verification fails or the policy digest will not match the one associated with the NV
	// index.
	keyLoaded, err := tpm.LoadExternal(nil, keyPublic, tpm2.HandleEndorsement)
	if err != nil {
		return xerrors.Errorf("cannot load public part of key used to verify authorization signature: %w", err)
	}
	defer tpm.FlushContext(keyLoaded)

	// Execute the policy assertions
	if version == 0 {
		if err := tpm.PolicyCommandCode(policySession, tpm2.CommandNVIncrement); err != nil {
			return xerrors.Errorf("cannot execute assertion to increment counter: %w", err)
		}
		if err := tpm.PolicyNvWritten(policySession, true); err != nil {
			return xerrors.Errorf("cannot execute assertion to increment counter: %w", err)
		}
	} else {
		nvAuthPolicies, err = computePcrPolicyCounterAuthPolicies(nvPublic.NameAlg, keyLoaded.Name())
		if err != nil {
			return xerrors.Errorf("cannot compute auth policies for counter: %w", err)
		}
	}

	if _, _, err := tpm.PolicySigned(keyLoaded, policySession, true, nil, nil, 0, &signature); err != nil {
		return xerrors.Errorf("cannot execute assertion to increment counter: %w", err)
	}
	if err := tpm.PolicyOR(policySession, nvAuthPolicies); err != nil {
		return xerrors.Errorf("cannot execute assertion to increment counter: %w", err)
	}

	// Increment the index.
	if err := tpm.NVIncrement(index, index, policySession, hmacSession.IncludeAttrs(tpm2.AttrAudit)); err != nil {
		return xerrors.Errorf("cannot increment NV index: %w", err)
	}

	return nil
}

// readPcrPolicyCounter will read the value of the counter NV index associated with nvPublic. This is designed to operate on a
// NV index created by createPcrPolicyCounter (for current key files) or on a NV index created by (the now deleted)
// createPinNVINdex for version 0 key files. For version 0 key files, the authorization policy digests returned from createPinNVIndex
// must be supplied via the nvAuthPolicies argument.
func readPcrPolicyCounter(tpm *tpm2.TPMContext, version uint32, nvPublic *tpm2.NVPublic, nvAuthPolicies tpm2.DigestList, hmacSession tpm2.SessionContext) (uint64, error) {
	index, err := tpm2.CreateNVIndexResourceContextFromPublic(nvPublic)
	if err != nil {
		return 0, xerrors.Errorf("cannot create context for NV index: %w", err)
	}

	var authSession tpm2.SessionContext
	var extraSession tpm2.SessionContext
	if version == 0 {
		authSession, err = tpm.StartAuthSession(nil, nil, tpm2.SessionTypePolicy, nil, nvPublic.NameAlg)
		if err != nil {
			return 0, xerrors.Errorf("cannot begin policy session: %w", err)
		}
		defer tpm.FlushContext(authSession)

		if err := tpm.PolicyCommandCode(authSession, tpm2.CommandNVRead); err != nil {
			return 0, xerrors.Errorf("cannot execute assertion to read counter: %w", err)
		}
		if err := tpm.PolicyOR(authSession, nvAuthPolicies); err != nil {
			return 0, xerrors.Errorf("cannot execute assertion to increment counter: %w", err)
		}

		extraSession = hmacSession.IncludeAttrs(tpm2.AttrAudit)
	} else {
		authSession = hmacSession
	}

	c, err := tpm.NVReadCounter(index, index, authSession, extraSession)
	if err != nil {
		return 0, xerrors.Errorf("cannot read counter: %w", err)
	}

	return c, nil
}

// createPcrPolicyCounter creates and initializes a NV counter that is associated with a sealed key object and is used for
// implementing dynamic authorization policy revocation.
//
// The NV index will be created with attributes that allow anyone to read the index, and an authorization policy that permits
// TPM2_NV_Increment with a signed authorization policy.
func createPcrPolicyCounter(tpm *tpm2.TPMContext, handle tpm2.Handle, updateKeyName tpm2.Name, hmacSession tpm2.SessionContext) (*tpm2.NVPublic, error) {
	nameAlg := tpm2.HashAlgorithmSHA256

	authPolicies, _ := computePcrPolicyCounterAuthPolicies(nameAlg, updateKeyName)

	trial, _ := tpm2.ComputeAuthPolicy(nameAlg)
	trial.PolicyOR(authPolicies)

	// Define the NV index
	public := &tpm2.NVPublic{
		Index:      handle,
		NameAlg:    nameAlg,
		Attrs:      tpm2.NVTypeCounter.WithAttrs(tpm2.AttrNVPolicyWrite | tpm2.AttrNVAuthRead | tpm2.AttrNVNoDA),
		AuthPolicy: trial.GetDigest(),
		Size:       8}

	index, err := tpm.NVDefineSpace(tpm.OwnerHandleContext(), nil, public, hmacSession)
	if err != nil {
		return nil, xerrors.Errorf("cannot define NV space: %w", err)
	}

	// NVDefineSpace was integrity protected, so we know that we have an index with the expected public area at the handle we specified
	// at this point.

	succeeded := false
	defer func() {
		if succeeded {
			return
		}
		tpm.NVUndefineSpace(tpm.OwnerHandleContext(), index, hmacSession)
	}()

	// Begin a session to initialize the index.
	policySession, err := tpm.StartAuthSession(nil, nil, tpm2.SessionTypePolicy, nil, nameAlg)
	if err != nil {
		return nil, xerrors.Errorf("cannot begin policy session to initialize NV index: %w", err)
	}
	defer tpm.FlushContext(policySession)

	// Execute the policy assertions
	if err := tpm.PolicyNvWritten(policySession, false); err != nil {
		return nil, xerrors.Errorf("cannot execute assertion to initialize NV index: %w", err)
	}
	if err := tpm.PolicyOR(policySession, authPolicies); err != nil {
		return nil, xerrors.Errorf("cannot execute assertion to initialize NV index: %w", err)
	}

	// Initialize the index
	if err := tpm.NVIncrement(index, index, policySession, hmacSession.IncludeAttrs(tpm2.AttrAudit)); err != nil {
		return nil, xerrors.Errorf("cannot initialize NV index: %w", err)
	}

	// The index has a different name now that it has been written, so update the public area we return so that it can be used
	// to construct an authorization policy.
	public.Attrs |= tpm2.AttrNVWritten

	succeeded = true
	return public, nil
}

// ensureLockNVIndex creates a NV index at lockNVHandle if one doesn't exist already. This is used for locking access to any sealed
// key objects we create until the next TPM restart or reset. The same handle is used for all keys, regardless of individual key
// policy.
//
// Locking works by enabling the read lock bit for the NV index. As this changes the name of the index until the next TPM reset or
// restart, it makes any authorization policy that depends on it un-satisfiable. We do this rather than extending an extra value to a
// PCR, as it decouples the PCR policy from the locking feature and allows for the option of having more flexible, owner-customizable
// and maybe device-specific PCR policies in the future.
//
// To prevent someone with knowledge of the owner authorization (which is empty unless someone has taken ownership of the TPM) from
// clearing the read lock bit by just undefining and redifining a new NV index with the same properties, we need a way to prevent
// someone from being able to create an identical index. One option for this would be to use a NV counter, which has the property
// that they can only increment and are initialized with a value larger than the largest count value seen on the TPM. Whilst it
// would be possible to recreate a counter with the same name, it wouldn't be possible to recreate one with the same value. Keys
// sealed by this package can then execute an assertion that the counter is equal to a certain value. One problem with this is that
// the current value needs to be known at key sealing time (as it forms part of the authorization policy), and the read lock bit will
// prevent the count value from being read from the TPM. Also, the number of counters available is extremely limited, and we already
// use one per sealed key.
//
// Another approach is to use an ordinary NV index that can't be recreated with the same name. To do this, we require the NV index
// to have been written to and only allow writes with a signed authorization policy. Once initialized, the signing key is discarded.
// This works because the name of the signing key is included in the authorization policy digest for the NV index, and the
// authorization policy digest and attributes are included in the name of the NV index. Without the private part of the signing key,
// it is impossible to create a new NV index with the same name, and so, if this NV index is undefined then it becomes impossible to
// satisfy the authorization policy for any sealed key objects we've created already.
//
// The issue here though is that the globally defined NV index is created at provisioning time, and it may be possible to seal a new
// key to the TPM at any point in the future without provisioning a new global NV index here. In the time between provisioning and
// sealing a key to the TPM, an adversary may have created a new NV index with a policy that only allows writes with a signed
// authorization, initialized it, but then retained the private part of the key. This allows them to undefine and redefine a new NV
// index with the same name in the future in order to remove the read lock bit. To mitigate this, we include another assertion in
// the authorization policy that only allows writes during a small time window (sufficient to initialize the index after it is
// created), and disallows writes once the TPM's clock has advanced past that window. As the parameters of this assertion are
// included in the authorization policy digest, it becomes impossible even for someone with the private part of the key to create
// and initialize a NV index with the same name once the TPM's clock has advanced past that point, without performing a clear of the
// TPM. Clearing the TPM changes the SPS anyway, and makes it impossible to recover any keys previously sealed.
//
// The signing key name and the time window during which the index can be initialized are recorded in another NV index so that it is
// possible to use those to determine whether the lock NV index has an authorization policy that can never be satisfied, in order to
// verify that the index can not be recreated and is therefore safe to use.
func ensureLockNVIndex(tpm *tpm2.TPMContext, session tpm2.SessionContext) error {
	if existing, err := tpm.CreateResourceContextFromTPM(lockNVHandle); err == nil {
		if _, err := readAndValidateLockNVIndexPublic(tpm, existing, session); err == nil {
			return nil
		}
	}

	// Create signing key.
	key, err := ecdsa.GenerateKey(elliptic.P256(), rand.Reader)
	if err != nil {
		return xerrors.Errorf("cannot create signing key for initializing NV index: %w", err)
	}

	keyPublic := createPublicAreaForECDSAKey(&key.PublicKey)
	keyName, err := keyPublic.Name()
	if err != nil {
		return xerrors.Errorf("cannot compute name of signing key for initializing NV index: %w", err)
	}

	// Read the TPM clock (no session here because some Infineon devices don't allow them, despite being permitted in the spec
	// and reference implementation)
	time, err := tpm.ReadClock()
	if err != nil {
		return xerrors.Errorf("cannot read current time: %w", err)
	}
	// Give us a small window in which to initialize the index, beyond which the index cannot be written to without a change in TPM owner.
	time.ClockInfo.Clock += lockNVIndexGraceTime
	clockBytes := make(tpm2.Operand, binary.Size(time.ClockInfo.Clock))
	binary.BigEndian.PutUint64(clockBytes, time.ClockInfo.Clock)

	nameAlg := tpm2.HashAlgorithmSHA256

	// Compute the authorization policy.
	trial, _ := tpm2.ComputeAuthPolicy(nameAlg)
	trial.PolicyCommandCode(tpm2.CommandNVWrite)
	trial.PolicyCounterTimer(clockBytes, 8, tpm2.OpUnsignedLT)
	trial.PolicySigned(keyName, nil)

	// Create the index.
	public := &tpm2.NVPublic{
		Index:      lockNVHandle,
		NameAlg:    nameAlg,
		Attrs:      lockNVIndexAttrs,
		AuthPolicy: trial.GetDigest(),
		Size:       0}
	index, err := tpm.NVDefineSpace(tpm.OwnerHandleContext(), nil, public, session)
	if err != nil {
		var e *tpm2.TPMError
		if tpm2.AsTPMError(err, tpm2.ErrorNVDefined, tpm2.CommandNVDefineSpace, &e) {
			return &tpmErrorWithHandle{err: e, handle: public.Index}
		}
		return xerrors.Errorf("cannot create NV index: %w", err)
	}

	succeeded := false
	defer func() {
		if succeeded {
			return
		}
		tpm.NVUndefineSpace(tpm.OwnerHandleContext(), index, session)
	}()

	// Begin a session to initialize the index.
	policySession, err := tpm.StartAuthSession(nil, nil, tpm2.SessionTypePolicy, nil, nameAlg)
	if err != nil {
		return xerrors.Errorf("cannot begin policy session to initialize NV index: %w", err)
	}
	defer tpm.FlushContext(policySession)

	// Compute a digest for signing with our key
	signDigest := tpm2.HashAlgorithmNull
	keyScheme := keyPublic.Params.AsymDetail().Scheme
	if keyScheme.Scheme != tpm2.AsymSchemeNull {
		signDigest = keyScheme.Details.Any().HashAlg
	}
	if signDigest == tpm2.HashAlgorithmNull {
		signDigest = tpm2.HashAlgorithmSHA256
	}
	h := signDigest.NewHash()
	h.Write(policySession.NonceTPM())
	binary.Write(h, binary.BigEndian, int32(0))

	// Sign the digest
	sigR, sigS, err := ecdsa.Sign(rand.Reader, key, h.Sum(nil))
	if err != nil {
		return xerrors.Errorf("cannot provide signature for initializing NV index: %w", err)
	}

	// Load the public part of the key in to the TPM. There's no integrity protection for this command as if it's altered in
	// transit then either the signature verification fails or the policy digest will not match the one associated with the NV
	// index.
	keyLoaded, err := tpm.LoadExternal(nil, keyPublic, tpm2.HandleEndorsement)
	if err != nil {
		return xerrors.Errorf("cannot load public part of key used to initialize NV index to the TPM: %w", err)
	}
	defer tpm.FlushContext(keyLoaded)

	signature := tpm2.Signature{
		SigAlg: tpm2.SigSchemeAlgECDSA,
		Signature: tpm2.SignatureU{
			Data: &tpm2.SignatureECDSA{
				Hash:       signDigest,
				SignatureR: sigR.Bytes(),
				SignatureS: sigS.Bytes()}}}

	// Execute the policy assertions
	if err := tpm.PolicyCommandCode(policySession, tpm2.CommandNVWrite); err != nil {
		return xerrors.Errorf("cannot execute assertion to initialize NV index: %w", err)
	}
	if err := tpm.PolicyCounterTimer(policySession, clockBytes, 8, tpm2.OpUnsignedLT); err != nil {
		return xerrors.Errorf("cannot execute assertion to initialize NV index: %w", err)
	}
	if _, _, err := tpm.PolicySigned(keyLoaded, policySession, true, nil, nil, 0, &signature); err != nil {
		return xerrors.Errorf("cannot execute assertion to initialize NV index: %w", err)
	}

	// Initialize the index
	if err := tpm.NVWrite(index, index, nil, 0, policySession, session.IncludeAttrs(tpm2.AttrAudit)); err != nil {
		return xerrors.Errorf("cannot initialize NV index: %w", err)
	}

	// Marshal key name and cut-off time for writing to the NV index so that they can be used for verification in the future.
	data, err := tpm2.MarshalToBytes(lockNVIndexVersion, keyName, time.ClockInfo.Clock)
	if err != nil {
		panic(fmt.Sprintf("cannot marshal contents for policy data NV index: %v", err))
	}

	// Create the data index.
	dataPublic := tpm2.NVPublic{
		Index:   lockNVDataHandle,
		NameAlg: tpm2.HashAlgorithmSHA256,
		Attrs:   tpm2.NVTypeOrdinary.WithAttrs(tpm2.AttrNVAuthWrite | tpm2.AttrNVWriteDefine | tpm2.AttrNVAuthRead | tpm2.AttrNVNoDA),
		Size:    uint16(len(data))}
	dataIndex, err := tpm.NVDefineSpace(tpm.OwnerHandleContext(), nil, &dataPublic, session)
	if err != nil {
		var e *tpm2.TPMError
		if tpm2.AsTPMError(err, tpm2.ErrorNVDefined, tpm2.CommandNVDefineSpace, &e) {
			return &tpmErrorWithHandle{err: e, handle: dataPublic.Index}
		}
		return xerrors.Errorf("cannot create policy data NV index: %w", err)
	}

	defer func() {
		if succeeded {
			return
		}
		tpm.NVUndefineSpace(tpm.OwnerHandleContext(), dataIndex, session)
	}()

	// Initialize the index
	if err := tpm.NVWrite(dataIndex, dataIndex, data, 0, session); err != nil {
		return xerrors.Errorf("cannot initialize policy data NV index: %w", err)
	}
	if err := tpm.NVWriteLock(dataIndex, dataIndex, session); err != nil {
		return xerrors.Errorf("cannot write lock policy data NV index: %w", err)
	}

	succeeded = true
	return nil
}

// readAndValidateLockNVIndexPublic validates that the NV index at the global lock handle is safe to protect a new key against, and
// then returns the public area if it is. The name of the public area can then be used in an authorization policy.
func readAndValidateLockNVIndexPublic(tpm *tpm2.TPMContext, index tpm2.ResourceContext, session tpm2.SessionContext) (*tpm2.NVPublic, error) {
	// Obtain the data recorded alongside the lock NV index for validating that it has a valid authorization policy.
	dataIndex, err := tpm.CreateResourceContextFromTPM(lockNVDataHandle)
	if err != nil {
		return nil, xerrors.Errorf("cannot obtain context for policy data NV index: %w", err)
	}
	dataPub, _, err := tpm.NVReadPublic(dataIndex)
	if err != nil {
		return nil, xerrors.Errorf("cannot read public area of policy data NV index: %w", err)
	}
	data, err := tpm.NVRead(dataIndex, dataIndex, dataPub.Size, 0, nil)
	if err != nil {
		return nil, xerrors.Errorf("cannot read policy data: %w", err)
	}

	// Unmarshal the data
	var version uint8
	var keyName tpm2.Name
	var clock uint64
	if _, err := tpm2.UnmarshalFromBytes(data, &version, &keyName, &clock); err != nil {
		return nil, xerrors.Errorf("cannot unmarshal policy data: %w", err)
	}

	// Allow for future changes to the public attributes or auth policy configuration.
	if version != lockNVIndexVersion {
		return nil, errors.New("unrecognized version for policy data")
	}

	// Read the TPM clock (no session here because some Infineon devices don't allow them, despite being permitted in the spec
	// and reference implementation)
	time, err := tpm.ReadClock()
	if err != nil {
		return nil, xerrors.Errorf("cannot read current time: %w", err)
	}

	// Make sure the window beyond which this index can be written has passed or about to pass.
	if time.ClockInfo.Clock+lockNVIndexGraceTime < clock {
		return nil, errors.New("unexpected clock value in policy data")
	}

	// Read the public area of the lock NV index.
	pub, _, err := tpm.NVReadPublic(index, session.IncludeAttrs(tpm2.AttrAudit))
	if err != nil {
		return nil, xerrors.Errorf("cannot read public area of NV index: %w", err)
	}

	pub.Attrs &^= tpm2.AttrNVReadLocked
	// Validate its attributes
	if pub.Attrs != lockNVIndexAttrs|tpm2.AttrNVWritten {
		return nil, errors.New("unexpected NV index attributes")
	}

	clockBytes := make([]byte, binary.Size(clock))
	binary.BigEndian.PutUint64(clockBytes, clock)

	// Compute the expected authorization policy from the contents of the data index, and make sure this matches the public area.
	// This verifies that the lock NV index has a valid authorization policy.
	trial, err := tpm2.ComputeAuthPolicy(pub.NameAlg)
	if err != nil {
		return nil, xerrors.Errorf("cannot compute expected policy for NV index: %w", err)
	}
	trial.PolicyCommandCode(tpm2.CommandNVWrite)
	trial.PolicyCounterTimer(clockBytes, 8, tpm2.OpUnsignedLT)
	trial.PolicySigned(keyName, nil)

	if !bytes.Equal(trial.GetDigest(), pub.AuthPolicy) {
		return nil, errors.New("incorrect policy for NV index")
	}

	// This is a valid global lock NV index that cannot be recreated!
	return pub, nil
}

// ensureSufficientORDigests turns a single digest in to a pair of identical digests. This is because TPM2_PolicyOR assertions
// require more than one digest. This avoids having a separate policy sequence when there is only a single digest, without having
// to store duplicate digests on disk.
func ensureSufficientORDigests(digests tpm2.DigestList) tpm2.DigestList {
	if len(digests) == 1 {
		return tpm2.DigestList{digests[0], digests[0]}
	}
	return digests
}

// computePcrPolicyRefFromCounterName computes the reference used for authorization of signed PCR policies from the supplied
// PCR policy counter name. If name is empty, then the name of the null handle is assumed. The policy ref serves 2 purposes:
// 1) It limits the scope of the signed policy to just PCR policies (the dynamic authorization policy key may be able to sign
//    different types of policy in the future, for example, to permit recovery with a signed assertion.
// 2) It binds the name of the PCR policy counter to the static authorization policy.
func computePcrPolicyRefFromCounterName(name tpm2.Name) tpm2.Nonce {
	if len(name) == 0 {
		name = make(tpm2.Name, binary.Size(tpm2.Handle(0)))
		binary.BigEndian.PutUint32(name, uint32(tpm2.HandleNull))
	}

	h := tpm2.HashAlgorithmSHA256.NewHash()
	h.Write([]byte("AUTH-PCR-POLICY"))
	h.Write(name)

	return h.Sum(nil)
}

// computePcrPolicyRefFromCounterContext computes the reference used for authorization of signed PCR policies from the supplied
// ResourceContext.
func computePcrPolicyRefFromCounterContext(context tpm2.ResourceContext) tpm2.Nonce {
	var name tpm2.Name
	if context != nil {
		name = context.Name()
	}

	return computePcrPolicyRefFromCounterName(name)
}

// computeStaticPolicy computes the part of an authorization policy that is bound to a sealed key object and never changes.
func computeStaticPolicy(alg tpm2.HashAlgorithmId, input *staticPolicyComputeParams) (*staticPolicyData, tpm2.Digest, error) {
	keyName, err := input.key.Name()
	if err != nil {
		return nil, nil, xerrors.Errorf("cannot compute name of signing key for dynamic policy authorization: %w", err)
	}

	pcrPolicyCounterHandle := tpm2.HandleNull
	var pcrPolicyCounterName tpm2.Name
	if input.pcrPolicyCounterPub != nil {
		pcrPolicyCounterHandle = input.pcrPolicyCounterPub.Index
		pcrPolicyCounterName, err = input.pcrPolicyCounterPub.Name()
		if err != nil {
			return nil, nil, xerrors.Errorf("cannot compute name of PCR policy counter: %w", err)
		}
	}

	trial, _ := tpm2.ComputeAuthPolicy(alg)
	trial.PolicyAuthorize(computePcrPolicyRefFromCounterName(pcrPolicyCounterName), keyName)
	trial.PolicyAuthValue()
	trial.PolicyNV(input.lockIndexName, nil, 0, tpm2.OpEq)

	return &staticPolicyData{
		authPublicKey:          input.key,
		pcrPolicyCounterHandle: pcrPolicyCounterHandle}, trial.GetDigest(), nil
}

// computePolicyORData computes data required to perform a sequence of TPM2_PolicyOR assertions in order to support compound
// authorization policies with more than 8 conditions (which is the limit of the TPM). Its main purpose is to support PCR policies
// with more than 8 conditions. It works by turning a list of digests (or, conditions) in to a tree of nodes, with each node
// containing no more than 8 digests that can be used in a single TPM2_PolicyOR assertion, the root of the tree containing digests
// for the final TPM2_PolicyOR assertion, and leaf nodes containing digests for each OR condition. Whilst the returned data is
// conceptually a tree, the layout in memory is just a slice of tables of up to 8 digests, each with an index that enables the code
// executing the assertions to traverse upwards through the tree by just advancing to another entry in the slice. This format is
// easily serialized. After the computations are completed, the provided *tpm2.TrialAuthPolicy will be updated.
//
// The returned data is used by firstly finding the leaf node which contains the current session digest. Once this is found, a
// TPM2_PolicyOR assertion is executed on the digests in that node, and then the tree is traversed upwards to the root node, executing
// TPM2_PolicyOR assertions along the way - see executePolicyORAssertions.
func computePolicyORData(alg tpm2.HashAlgorithmId, trial *tpm2.TrialAuthPolicy, digests tpm2.DigestList) policyOrDataTree {
	var data policyOrDataTree
	curNode := 0
	var nextDigests tpm2.DigestList

	for {
		n := len(digests)
		if n > 8 {
			// The TPM only supports 8 conditions in TPM2_PolicyOR.
			n = 8
		}

		data = append(data, policyOrDataNode{Digests: digests[:n]})
		if n == len(digests) && len(nextDigests) == 0 {
			// All of the digests at this level fit in to a single TPM2_PolicyOR command, so this becomes the root node.
			break
		}

		// Consume the next n digests to fit in to this node and produce a single digest that will go in to the parent node.
		trial, _ := tpm2.ComputeAuthPolicy(alg)
		trial.PolicyOR(ensureSufficientORDigests(digests[:n]))
		nextDigests = append(nextDigests, trial.GetDigest())

		// We've consumed n digests, so adjust the slice to point to the next ones to consume to produce a sibling node.
		digests = digests[n:]

		if len(digests) == 0 {
			// There are no digests left to produce sibling nodes, and we have a collection of digests to produce parent nodes. Update the
			// nodes produced at this level to point to the parent nodes we're going to produce on the subsequent iterations.
			for i := range nextDigests {
				// At this point, len(nextDigests) == (len(data) - curNode).
				// 'len(nextDigests) - i' initializes Next to point to the end of data (ie, data[len(data)]), and the '+ (i / 8)' advances it to
				// point to the parent node that will be created on subsequent iterations, taking in to account that each node will have up to
				// 8 child nodes.
				data[curNode+i].Next = uint32(len(nextDigests) - i + (i / 8))
			}
			// Grab the digests produced for the nodes at this level to produce the parent nodes.
			curNode += len(nextDigests)
			digests = nextDigests
			nextDigests = nil
		}
	}

	trial.PolicyOR(ensureSufficientORDigests(digests))
	return data
}

// computeDynamicPolicy computes the part of an authorization policy associated with a sealed key object that can change and be
// updated.
func computeDynamicPolicy(version uint32, alg tpm2.HashAlgorithmId, input *dynamicPolicyComputeParams) (*dynamicPolicyData, error) {
	if len(input.pcrDigests) == 0 {
		return nil, errors.New("no PCR digests specified")
	}

	// Compute the policy digest that would result from a TPM2_PolicyPCR assertion for each condition
	var pcrOrDigests tpm2.DigestList
	for _, d := range input.pcrDigests {
		trial, _ := tpm2.ComputeAuthPolicy(alg)
		trial.PolicyPCR(d, input.pcrs)
		pcrOrDigests = append(pcrOrDigests, trial.GetDigest())
	}

	trial, _ := tpm2.ComputeAuthPolicy(alg)
	pcrOrData := computePolicyORData(alg, trial, pcrOrDigests)

	if len(input.policyCounterName) > 0 {
		operandB := make([]byte, 8)
		binary.BigEndian.PutUint64(operandB, input.policyCount)
		trial.PolicyNV(input.policyCounterName, operandB, 0, tpm2.OpUnsignedLE)
	}

	authorizedPolicy := trial.GetDigest()

	// Create a digest to sign
	h := input.signAlg.NewHash()
	h.Write(authorizedPolicy)
	if version > 0 {
		h.Write(computePcrPolicyRefFromCounterName(input.policyCounterName))
	}

	// Sign the digest
	var signature tpm2.Signature
	if version == 0 {
		sig, err := rsa.SignPSS(rand.Reader, input.key.(*rsa.PrivateKey), input.signAlg.GetHash(), h.Sum(nil),
			&rsa.PSSOptions{SaltLength: rsa.PSSSaltLengthEqualsHash})
		if err != nil {
			return nil, xerrors.Errorf("cannot provide signature for initializing NV index: %w", err)
		}

		signature = tpm2.Signature{
			SigAlg: tpm2.SigSchemeAlgRSAPSS,
			Signature: tpm2.SignatureU{
				Data: &tpm2.SignatureRSAPSS{
					Hash: input.signAlg,
					Sig:  tpm2.PublicKeyRSA(sig)}}}
	} else {
		sigR, sigS, err := ecdsa.Sign(rand.Reader, input.key.(*ecdsa.PrivateKey), h.Sum(nil))
		if err != nil {
			return nil, xerrors.Errorf("cannot provide signature for initializing NV index: %w", err)
		}

		signature = tpm2.Signature{
			SigAlg: tpm2.SigSchemeAlgECDSA,
			Signature: tpm2.SignatureU{
				Data: &tpm2.SignatureECDSA{
					Hash:       input.signAlg,
					SignatureR: sigR.Bytes(),
					SignatureS: sigS.Bytes()}}}
	}

	return &dynamicPolicyData{
		pcrSelection:              input.pcrs,
		pcrOrData:                 pcrOrData,
		policyCount:               input.policyCount,
		authorizedPolicy:          authorizedPolicy,
		authorizedPolicySignature: &signature}, nil
}

type staticPolicyDataError struct {
	err error
}

func (e staticPolicyDataError) Error() string {
	return e.err.Error()
}

func (e staticPolicyDataError) Unwrap() error {
	return e.err
}

func isStaticPolicyDataError(err error) bool {
	var e staticPolicyDataError
	return xerrors.As(err, &e)
}

type dynamicPolicyDataError struct {
	err error
}

func (e dynamicPolicyDataError) Error() string {
	return e.err.Error()
}

func (e dynamicPolicyDataError) Unwrap() error {
	return e.err
}

func isDynamicPolicyDataError(err error) bool {
	var e dynamicPolicyDataError
	return xerrors.As(err, &e)
}

// executePolicyORAssertions takes the data produced by computePolicyORData and executes a sequence of TPM2_PolicyOR assertions, in
// order to support compound policies with more than 8 conditions.
func executePolicyORAssertions(tpm *tpm2.TPMContext, session tpm2.SessionContext, data policyOrDataTree) error {
	// First of all, obtain the current digest of the session.
	currentDigest, err := tpm.PolicyGetDigest(session)
	if err != nil {
		return xerrors.Errorf("cannot obtain current session digest: %w", err)
	}

	if len(data) == 0 {
		return errors.New("no policy data")
	}

	// Find the leaf node that contains the current digest of the session.
	index := -1
	end := data[0].Next
	if end == 0 {
		end = 1
	}

	for i := 0; i < len(data) && i < int(end); i++ {
		if digestListContains(data[i].Digests, currentDigest) {
			// We've got a match!
			index = i
			break
		}
	}
	if index == -1 {
		return errors.New("current session digest not found in policy data")
	}

	// Execute a TPM2_PolicyOR assertion on the digests in the leaf node and then traverse up the tree to the root node, executing
	// TPM2_PolicyOR assertions along the way.
	for lastIndex := -1; index > lastIndex && index < len(data); index += int(data[index].Next) {
		lastIndex = index
		if err := tpm.PolicyOR(session, ensureSufficientORDigests(data[index].Digests)); err != nil {
			return err
		}
		if data[index].Next == 0 {
			// This is the root node, so we're finished.
			break
		}
	}
	return nil
}

// executePolicySession executes an authorization policy session using the supplied metadata. On success, the supplied policy
// session can be used for authorization.
func executePolicySession(tpm *tpm2.TPMContext, policySession tpm2.SessionContext, version uint32, staticInput *staticPolicyData,
	dynamicInput *dynamicPolicyData, pin string, hmacSession tpm2.SessionContext) error {
	if err := tpm.PolicyPCR(policySession, nil, dynamicInput.pcrSelection); err != nil {
		return xerrors.Errorf("cannot execute PCR assertion: %w", err)
	}

	if err := executePolicyORAssertions(tpm, policySession, dynamicInput.pcrOrData); err != nil {
		switch {
		case tpm2.IsTPMError(err, tpm2.AnyErrorCode, tpm2.CommandPolicyGetDigest):
			return xerrors.Errorf("cannot execute OR assertions: %w", err)
		case tpm2.IsTPMParameterError(err, tpm2.ErrorValue, tpm2.CommandPolicyOR, 1):
			// The dynamic authorization policy data is invalid.
			return dynamicPolicyDataError{errors.New("cannot complete OR assertions: invalid data")}
		}
		return dynamicPolicyDataError{xerrors.Errorf("cannot complete OR assertions: %w", err)}
	}

	pcrPolicyCounterHandle := staticInput.pcrPolicyCounterHandle
	if (pcrPolicyCounterHandle != tpm2.HandleNull || version == 0) && pcrPolicyCounterHandle.Type() != tpm2.HandleTypeNVIndex {
		return staticPolicyDataError{errors.New("invalid handle for PCR policy counter")}
	}

	var policyCounter tpm2.ResourceContext
	if pcrPolicyCounterHandle != tpm2.HandleNull {
		var err error
		policyCounter, err = tpm.CreateResourceContextFromTPM(pcrPolicyCounterHandle)
		switch {
		case tpm2.IsResourceUnavailableError(err, pcrPolicyCounterHandle):
			// If there is no NV index at the expected handle then the key file is invalid and must be recreated.
			return staticPolicyDataError{errors.New("no PCR policy counter found")}
		case err != nil:
			return xerrors.Errorf("cannot obtain context for PCR policy counter: %w", err)
		}

		var revocationCheckSession tpm2.SessionContext
		if version == 0 {
			policyCounterPub, _, err := tpm.NVReadPublic(policyCounter)
			if err != nil {
				return xerrors.Errorf("cannot read public area for PCR policy counter: %w", err)
			}
			if !policyCounterPub.NameAlg.Supported() {
				//If the NV index has an unsupported name algorithm, then this key file is invalid and must be recreated.
				return staticPolicyDataError{errors.New("PCR policy counter has an unsupported name algorithm")}
			}

			revocationCheckSession, err = tpm.StartAuthSession(nil, nil, tpm2.SessionTypePolicy, nil, policyCounterPub.NameAlg)
			if err != nil {
				return xerrors.Errorf("cannot create session for PCR policy revocation check: %w", err)
			}
			defer tpm.FlushContext(revocationCheckSession)

			if err := tpm.PolicyCommandCode(revocationCheckSession, tpm2.CommandPolicyNV); err != nil {
				return xerrors.Errorf("cannot execute assertion for PCR policy revocation check: %w", err)
			}
			if err := tpm.PolicyOR(revocationCheckSession, staticInput.v0PinIndexAuthPolicies); err != nil {
				if tpm2.IsTPMParameterError(err, tpm2.ErrorValue, tpm2.CommandPolicyOR, 1) {
					// staticInput.v0PinIndexAuthPolicies is invalid.
					return staticPolicyDataError{errors.New("authorization policy metadata for PCR policy counter is invalid")}
				}
				return xerrors.Errorf("cannot execute assertion for PCR policy revocation check: %w", err)
			}
		}

		operandB := make([]byte, 8)
		binary.BigEndian.PutUint64(operandB, dynamicInput.policyCount)
		if err := tpm.PolicyNV(policyCounter, policyCounter, policySession, operandB, 0, tpm2.OpUnsignedLE, revocationCheckSession); err != nil {
			switch {
			case tpm2.IsTPMError(err, tpm2.ErrorPolicy, tpm2.CommandPolicyNV):
				// The PCR policy has been revoked.
				return dynamicPolicyDataError{errors.New("the PCR policy has been revoked")}
			case tpm2.IsTPMSessionError(err, tpm2.ErrorPolicyFail, tpm2.CommandPolicyNV, 1):
				// Either staticInput.v0PinIndexAuthPolicies is invalid or the NV index isn't what's expected, so the key file is invalid.
				return staticPolicyDataError{errors.New("invalid PCR policy counter or associated authorization policy metadata")}
			}
			return xerrors.Errorf("PCR policy revocation check failed: %w", err)
		}
	}

	authPublicKey := staticInput.authPublicKey
	if !authPublicKey.NameAlg.Supported() {
		return staticPolicyDataError{errors.New("public area of dynamic authorization policy signing key has an unsupported name algorithm")}
	}
	authorizeKey, err := tpm.LoadExternal(nil, authPublicKey, tpm2.HandleOwner)
	if err != nil {
		if tpm2.IsTPMParameterError(err, tpm2.AnyErrorCode, tpm2.CommandLoadExternal, 2) {
			// staticInput.AuthPublicKey is invalid
			return staticPolicyDataError{errors.New("public area of dynamic authorization policy signing key is invalid")}
		}
		return xerrors.Errorf("cannot load public area for dynamic authorization policy signing key: %w", err)
	}
	defer tpm.FlushContext(authorizeKey)

	var pcrPolicyRef tpm2.Nonce
	if version > 0 {
		pcrPolicyRef = computePcrPolicyRefFromCounterContext(policyCounter)
	}

	h := authPublicKey.NameAlg.NewHash()
	h.Write(dynamicInput.authorizedPolicy)
	h.Write(pcrPolicyRef)

	authorizeTicket, err := tpm.VerifySignature(authorizeKey, h.Sum(nil), dynamicInput.authorizedPolicySignature)
	if err != nil {
		if tpm2.IsTPMParameterError(err, tpm2.AnyErrorCode, tpm2.CommandVerifySignature, 2) {
			// dynamicInput.AuthorizedPolicySignature or the computed policy ref is invalid.
			// XXX: It's not possible to determine whether this is broken dynamic or static metadata -
			//  we should just do away with the distinction here tbh
			return dynamicPolicyDataError{errors.New("cannot verify PCR policy signature")}
		}
		return xerrors.Errorf("cannot verify PCR policy signature: %w", err)
	}

	if err := tpm.PolicyAuthorize(policySession, dynamicInput.authorizedPolicy, pcrPolicyRef, authorizeKey.Name(), authorizeTicket); err != nil {
		if tpm2.IsTPMParameterError(err, tpm2.ErrorValue, tpm2.CommandPolicyAuthorize, 1) {
			// dynamicInput.AuthorizedPolicy is invalid.
			return dynamicPolicyDataError{errors.New("the PCR policy is invalid")}
		}
		return xerrors.Errorf("PCR policy check failed: %w", err)
	}

	if version == 0 {
		policyCounter.SetAuthValue([]byte(pin))
		if _, _, err := tpm.PolicySecret(policyCounter, policySession, nil, nil, 0, hmacSession); err != nil {
			return xerrors.Errorf("cannot execute PolicySecret assertion: %w", err)
		}
	} else {
		if err := tpm.PolicyAuthValue(policySession); err != nil {
			return xerrors.Errorf("cannot execute PolicyAuthValue assertion: %w", err)
		}
	}

	lockIndex, err := tpm.CreateResourceContextFromTPM(lockNVHandle)
	if err != nil {
		return xerrors.Errorf("cannot obtain context for lock NV index: %w", err)
	}
	if err := tpm.PolicyNV(lockIndex, lockIndex, policySession, nil, 0, tpm2.OpEq, hmacSession); err != nil {
		return xerrors.Errorf("policy lock check failed: %w", err)
	}

	return nil
}

// LockAccessToSealedKeys locks access to keys sealed by this package until the next TPM restart (equivalent to eg, system resume
// from suspend-to-disk) or TPM reset (equivalent to booting after a system restart). This works for all keys sealed by this package
// regardless of their PCR protection profile.
//
// On success, subsequent calls to SealedKeyObject.UnsealFromTPM will fail with a ErrSealedKeyAccessLocked error until the next TPM
// restart or TPM reset.
func LockAccessToSealedKeys(tpm *TPMConnection) error {
	session := tpm.HmacSession()

	handles, err := tpm.GetCapabilityHandles(lockNVHandle, 1, session.IncludeAttrs(tpm2.AttrAudit))
	if err != nil {
		return xerrors.Errorf("cannot obtain handles from TPM: %w", err)
	}
	if len(handles) == 0 || handles[0] != lockNVHandle {
		// Not provisioned, so no keys created by this package can be unsealed by this TPM
		return nil
	}
	lock, err := tpm.CreateResourceContextFromTPM(lockNVHandle)
	if err != nil {
		return xerrors.Errorf("cannot obtain context for lock NV index: %w", err)
	}
	lockPublic, _, err := tpm.NVReadPublic(lock, session.IncludeAttrs(tpm2.AttrAudit))
	if err != nil {
		return xerrors.Errorf("cannot read public area of lock NV index: %w", err)
	}
	if lockPublic.Attrs != lockNVIndexAttrs|tpm2.AttrNVWritten {
		// Definitely not an index created by us, so no keys created by this package can be unsealed by this TPM.
		return nil
	}
	if err := tpm.NVReadLock(lock, lock, session); err != nil {
		if isAuthFailError(err, tpm2.CommandNVReadLock, 1) {
			// The index has an authorization value, so it wasn't created by this package and no keys created by this package can be unsealed
			// by this TPM.
			return nil
		}
		return xerrors.Errorf("cannot lock NV index for reading: %w", err)
	}
	return nil
}<|MERGE_RESOLUTION|>--- conflicted
+++ resolved
@@ -186,17 +186,11 @@
 // NV index created by createPcrPolicyCounter (for current key files) or on a NV index created by (the now deleted)
 // createPinNVINdex for version 0 key files.
 //
-<<<<<<< HEAD
 // This requires a signed authorization. For current key files, the keyPublic argument must correspond to the updateKeyName argument
 // originally passed to createPcrPolicyCounter. For version 0 key files, this must correspond to the key originally passed to
 // createPinNVIndex. The private part of that key must be supplied via the key argument. For version 0 key files, the authorization
 // policy digests returned from createPinNVIndex must be supplied via the nvAuthPolicies argument.
-func incrementPcrPolicyCounter(tpm *tpm2.TPMContext, version uint32, nvPublic *tpm2.NVPublic, nvAuthPolicies tpm2.DigestList, key *rsa.PrivateKey, keyPublic *tpm2.Public, hmacSession tpm2.SessionContext) error {
-=======
-// This requires a signed authorization. The keyPublic argument must correspond to the updateKeyName argument originally passed to
-// createPinNVIndex. The private part of that key must be supplied via the key argument.
-func incrementDynamicPolicyCounter(tpm *tpm2.TPMContext, nvPublic *tpm2.NVPublic, nvAuthPolicies tpm2.DigestList, key crypto.PrivateKey, keyPublic *tpm2.Public, hmacSession tpm2.SessionContext) error {
->>>>>>> de9ce489
+func incrementPcrPolicyCounter(tpm *tpm2.TPMContext, version uint32, nvPublic *tpm2.NVPublic, nvAuthPolicies tpm2.DigestList, key crypto.PrivateKey, keyPublic *tpm2.Public, hmacSession tpm2.SessionContext) error {
 	index, err := tpm2.CreateNVIndexResourceContextFromPublic(nvPublic)
 	if err != nil {
 		return xerrors.Errorf("cannot create context for NV index: %w", err)
