--- conflicted
+++ resolved
@@ -76,11 +76,7 @@
 	// ValidateData performs consistency checks on the key data,
 	// returning a validated context for the PCR policy counter, if
 	// one is defined.
-<<<<<<< HEAD
-	ValidateData(tpm *tpm2.TPMContext) (tpm2.ResourceContext, error)
-=======
-	ValidateData(tpm *tpm2.TPMContext, role []byte, session tpm2.SessionContext) (tpm2.ResourceContext, error)
->>>>>>> 54378e6a
+	ValidateData(tpm *tpm2.TPMContext, role []byte) (tpm2.ResourceContext, error)
 
 	// Write serializes the key data to w
 	Write(w io.Writer) error
@@ -165,11 +161,7 @@
 }
 
 // validateData performs correctness checks on this object.
-<<<<<<< HEAD
-func (k *sealedKeyDataBase) validateData(tpm *tpm2.TPMContext) (*tpm2.NVPublic, error) {
-=======
-func (k *sealedKeyDataBase) validateData(tpm *tpm2.TPMContext, role string, session tpm2.SessionContext) (*tpm2.NVPublic, error) {
->>>>>>> 54378e6a
+func (k *sealedKeyDataBase) validateData(tpm *tpm2.TPMContext, role string) (*tpm2.NVPublic, error) {
 	sealedKeyTemplate := makeImportableSealedKeyTemplate()
 
 	// Perform some initial checks on the sealed data object's public area to
@@ -198,11 +190,7 @@
 	tpm.FlushContext(keyContext)
 
 	// Version specific validation.
-<<<<<<< HEAD
-	pcrPolicyCounter, err := k.data.ValidateData(tpm)
-=======
-	pcrPolicyCounter, err := k.data.ValidateData(tpm, []byte(role), session)
->>>>>>> 54378e6a
+	pcrPolicyCounter, err := k.data.ValidateData(tpm, []byte(role))
 	if err != nil {
 		return nil, err
 	}
