--- conflicted
+++ resolved
@@ -33,26 +33,11 @@
 var (
 	ComputeV0PinNVIndexPostInitAuthPolicies = computeV0PinNVIndexPostInitAuthPolicies
 	CreatePcrPolicyCounter                  = createPcrPolicyCounter
-<<<<<<< HEAD
 	ComputeV1PcrPolicyRefFromCounterName    = computeV1PcrPolicyRefFromCounterName
 	ComputeSnapModelDigest                  = computeSnapModelDigest
 	ErrSessionDigestNotFound                = errSessionDigestNotFound
 	IsPolicyDataError                       = isPolicyDataError
 	NewKeyDataPolicy                        = newKeyDataPolicy
-=======
-	ComputeV1PcrPolicyCounterAuthPolicies   = computeV1PcrPolicyCounterAuthPolicies
-	ComputeV1PcrPolicyRefFromCounterContext = computeV1PcrPolicyRefFromCounterContext
-	ComputeV1PcrPolicyRefFromCounterName    = computeV1PcrPolicyRefFromCounterName
-	ComputeSnapModelDigest                  = computeSnapModelDigest
-	ComputeStaticPolicy                     = computeStaticPolicy
-	CreateTPMPublicAreaForECDSAKey          = createTPMPublicAreaForECDSAKey
-	ErrSessionDigestNotFound                = errSessionDigestNotFound
-	ExecutePolicySession                    = executePolicySession
-	IncrementPcrPolicyCounterTo             = incrementPcrPolicyCounterTo
-	IsDynamicPolicyDataError                = isDynamicPolicyDataError
-	IsStaticPolicyDataError                 = isStaticPolicyDataError
-	NewPcrPolicyCounterHandleV1             = newPcrPolicyCounterHandleV1
->>>>>>> 9ec5841f
 	NewPolicyOrDataV0                       = newPolicyOrDataV0
 	NewPolicyOrTree                         = newPolicyOrTree
 	ReadKeyDataV0                           = readKeyDataV0
@@ -72,54 +57,7 @@
 type KeyDataPolicy_v0 = keyDataPolicy_v0
 type KeyDataPolicy_v1 = keyDataPolicy_v1
 type KeyDataPolicy_v2 = keyDataPolicy_v2
-type PcrPolicyData_v0 = pcrPolicyData_v0
-type PcrPolicyData_v1 = pcrPolicyData_v1
-type PcrPolicyData_v2 = pcrPolicyData_v2
-
-type PcrPolicyParams = pcrPolicyParams
-
-func NewPcrPolicyParams(key PolicyAuthKey, pcrs tpm2.PCRSelectionList, pcrDigests tpm2.DigestList, policyCounterName tpm2.Name) *PcrPolicyParams {
-	return &PcrPolicyParams{
-		key:               key,
-		pcrs:              pcrs,
-		pcrDigests:        pcrDigests,
-		policyCounterName: policyCounterName}
-}
-
-<<<<<<< HEAD
 type PolicyDataError = policyDataError
-type PolicyOrData_v0 = policyOrData_v0
-=======
-func (d *DynamicPolicyData) PCROrData() PolicyOrData_v0 {
-	return d.pcrOrData
-}
->>>>>>> 9ec5841f
-
-func (t PolicyOrData_v0) Resolve() (out *PolicyOrTree, err error) {
-	return t.resolve()
-}
-
-type PolicyOrDataNode_v0 = policyOrDataNode_v0
-
-type PolicyOrNode = policyOrNode
-
-func (n *PolicyOrNode) Parent() *PolicyOrNode {
-	return n.parent
-}
-
-<<<<<<< HEAD
-func (n *PolicyOrNode) Digests() tpm2.DigestList {
-	return n.digests
-=======
-type DynamicPolicyDataRaw_v0 = dynamicPolicyDataRaw_v0
-type GoSnapModelHasher = goSnapModelHasher
-type KeyData = keyData
-type KeyData_v0 = keyData_v0
-type KeyData_v1 = keyData_v1
-type KeyData_v2 = keyData_v2
-type KeyDataError = keyDataError
-type PcrPolicyCounterHandle = pcrPolicyCounterHandle
-
 type PolicyOrData_v0 = policyOrData_v0
 
 func (t PolicyOrData_v0) Resolve() (out *PolicyOrTree, err error) {
@@ -152,27 +90,18 @@
 	return t.executeAssertions(tpm, session)
 }
 
-type SnapModelHasher = snapModelHasher
+type PcrPolicyData_v0 = pcrPolicyData_v0
+type PcrPolicyData_v1 = pcrPolicyData_v1
+type PcrPolicyData_v2 = pcrPolicyData_v2
 
-type StaticPolicyData = staticPolicyData
+type PcrPolicyParams = pcrPolicyParams
 
-func (d *StaticPolicyData) AuthPublicKey() *tpm2.Public {
-	return d.authPublicKey
->>>>>>> 9ec5841f
-}
-
-func (n *PolicyOrNode) Contains(digest tpm2.Digest) bool {
-	return n.contains(digest)
-}
-
-type PolicyOrTree = policyOrTree
-
-func (t *PolicyOrTree) LeafNodes() []*PolicyOrNode {
-	return t.leafNodes
-}
-
-func (t *PolicyOrTree) ExecuteAssertions(tpm *tpm2.TPMContext, session tpm2.SessionContext) error {
-	return t.executeAssertions(tpm, session)
+func NewPcrPolicyParams(key PolicyAuthKey, pcrs tpm2.PCRSelectionList, pcrDigests tpm2.DigestList, policyCounterName tpm2.Name) *PcrPolicyParams {
+	return &PcrPolicyParams{
+		key:               key,
+		pcrs:              pcrs,
+		pcrDigests:        pcrDigests,
+		policyCounterName: policyCounterName}
 }
 
 type SnapModelHasher = snapModelHasher
