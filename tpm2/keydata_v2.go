--- conflicted
+++ resolved
@@ -89,19 +89,11 @@
 	d.KeyImportSymSeed = nil
 }
 
-<<<<<<< HEAD
-func (d *keyData_v2) ValidateData(tpm *tpm2.TPMContext) (tpm2.ResourceContext, error) {
+func (d *keyData_v2) ValidateData(tpm *tpm2.TPMContext, role []byte) (tpm2.ResourceContext, error) {
 	if d.KeyImportSymSeed != nil {
 		return nil, errors.New("cannot validate importable key data")
 	}
-	return d.AsV1().ValidateData(tpm)
-=======
-func (d *keyData_v2) ValidateData(tpm *tpm2.TPMContext, role []byte, session tpm2.SessionContext) (tpm2.ResourceContext, error) {
-	if d.KeyImportSymSeed != nil {
-		return nil, errors.New("cannot validate importable key data")
-	}
-	return d.AsV1().ValidateData(tpm, role, session)
->>>>>>> 54378e6a
+	return d.AsV1().ValidateData(tpm, role)
 }
 
 func (d *keyData_v2) Write(w io.Writer) error {
