--- conflicted
+++ resolved
@@ -1333,17 +1333,7 @@
 		return xerrors.Errorf("cannot build list of UEFI signature DB updates: %w", err)
 	}
 
-<<<<<<< HEAD
-	gen := &secureBootPolicyGen{params.PCRAlgorithm, params.LoadSequences, events, sigDbUpdates}
-=======
-	// Find the verification event corresponding to the load of the first OS binary.
-	initialOSVerificationEvent, err := identifyInitialOSLaunchVerificationEvent(log.Events)
-	if err != nil {
-		return xerrors.Errorf("cannot identify initial OS launch verification event: %w", err)
-	}
-
-	gen := &secureBootPolicyGen{params.PCRAlgorithm, params.LoadSequences, log.Events, initialOSVerificationEvent, sigDbUpdates}
->>>>>>> bd7a6eab
+	gen := &secureBootPolicyGen{params.PCRAlgorithm, params.LoadSequences, log.Events, sigDbUpdates}
 
 	profile1 := NewPCRProtectionProfile()
 	if err := gen.run(profile1, sigDbUpdateQuirkModeNone); err != nil {
